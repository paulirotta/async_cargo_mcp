use crate::callback_system::{CallbackSender, ProgressUpdate, no_callback};
use crate::mcp_callback::mcp_callback;
use crate::operation_monitor::OperationMonitor;
use crate::shell_pool::{ShellCommand, ShellPoolConfig, ShellPoolManager};
use crate::terminal_output::TerminalOutput;
use crate::timestamp;
use rmcp::{
    ErrorData, RoleServer, ServerHandler,
    handler::server::{router::tool::ToolRouter, tool::Parameters},
    model::*,
    schemars,
    service::RequestContext,
    tool, tool_handler, tool_router,
};
use serde_json::json;
use std::collections::HashMap;
use std::sync::Arc;
use std::sync::atomic::{AtomicU64, Ordering};
use std::time::Instant;
use tokio::sync::{Mutex as AsyncMutex, RwLock as AsyncRwLock};

/// Merge stdout and stderr into a unified string for the `Output:` section while preserving
/// an `Error:` section for failures. Rules:
/// - If both empty -> placeholder message (provided by caller if desired)
/// - If stdout empty and stderr non-empty -> return stderr
/// - If stderr empty and stdout non-empty -> return stdout
/// - If both non-empty -> concatenate with a separating blank line
fn merge_outputs(stdout: &str, stderr: &str, empty_placeholder: &str) -> String {
    let s = stdout.trim();
    let e = stderr.trim();
    if s.is_empty() && e.is_empty() {
        return empty_placeholder.to_string();
    }
    if s.is_empty() {
        return e.to_string();
    }
    if e.is_empty() {
        return s.to_string();
    }
    format!("{s}\n\n{e}")
}

#[derive(Debug, Clone, serde::Deserialize, schemars::JsonSchema)]
pub struct DependencyRequest {
    pub name: String,
    pub version: Option<String>,
    pub features: Option<Vec<String>>,
    pub optional: Option<bool>,
    pub working_directory: String,
    /// Enable async callback notifications for operation progress
    pub enable_async_notification: Option<bool>,
}

#[derive(Debug, Clone, serde::Deserialize, schemars::JsonSchema)]
pub struct RemoveDependencyRequest {
    pub name: String,
    pub working_directory: String,
    /// Enable async callback notifications for operation progress
    pub enable_async_notification: Option<bool>,
}

#[derive(Debug, Clone, serde::Deserialize, schemars::JsonSchema)]
pub struct BuildRequest {
    pub working_directory: String,
    /// Optional binary name to build (--bin parameter)
    pub bin_name: Option<String>,
    /// Build all packages in the workspace
    pub workspace: Option<bool>,
    /// Exclude packages from the build
    pub exclude: Option<Vec<String>>,
    /// Build only this package's library
    pub lib: Option<bool>,
    /// Build all binaries
    pub bins: Option<bool>,
    /// Build all examples
    pub examples: Option<bool>,
    /// Build only the specified example
    pub example: Option<String>,
    /// Build all tests
    pub tests: Option<bool>,
    /// Build only the specified test target
    pub test: Option<String>,
    /// Build all targets
    pub all_targets: Option<bool>,
    /// Space or comma separated list of features to activate
    pub features: Option<Vec<String>>,
    /// Activate all available features
    pub all_features: Option<bool>,
    /// Do not activate the `default` feature
    pub no_default_features: Option<bool>,
    /// Build artifacts in release mode, with optimizations
    pub release: Option<bool>,
    /// Build artifacts with the specified profile
    pub profile: Option<String>,
    /// Number of parallel jobs, defaults to # of CPUs
    pub jobs: Option<u32>,
    /// Build for the target triple
    pub target: Option<String>,
    /// Directory for all generated artifacts
    pub target_dir: Option<String>,
    /// Path to Cargo.toml
    pub manifest_path: Option<String>,
    /// Additional arguments to pass to build
    pub args: Option<Vec<String>>,
    /// Enable async callback notifications for operation progress
    pub enable_async_notification: Option<bool>,
}

#[derive(Debug, Clone, serde::Deserialize, schemars::JsonSchema)]
pub struct RunRequest {
    pub working_directory: String,
    /// Optional binary name to run (--bin parameter)
    pub bin_name: Option<String>,
    /// Arguments to pass to the binary being run (after -- separator)
    pub binary_args: Option<Vec<String>>,
    /// Space or comma separated list of features to activate
    pub features: Option<Vec<String>>,
    /// Activate all available features
    pub all_features: Option<bool>,
    /// Do not activate the `default` feature
    pub no_default_features: Option<bool>,
    /// Build artifacts in release mode, with optimizations
    pub release: Option<bool>,
    /// Build artifacts with the specified profile
    pub profile: Option<String>,
    /// Build for the target triple
    pub target: Option<String>,
    /// Number of parallel jobs, defaults to # of CPUs
    pub jobs: Option<u32>,
    /// Path to Cargo.toml
    pub manifest_path: Option<String>,
    /// Additional cargo arguments
    pub cargo_args: Option<Vec<String>>,
    /// Enable async callback notifications for operation progress
    pub enable_async_notification: Option<bool>,
}

#[derive(Debug, Clone, serde::Deserialize, schemars::JsonSchema)]
pub struct TestRequest {
    pub working_directory: String,
    /// Test name filter - if specified, only run tests containing this string
    pub test_name: Option<String>,
    /// Arguments for the test binary (after -- separator)  
    pub test_args: Option<Vec<String>>,
    /// Additional arguments to pass to cargo test
    pub args: Option<Vec<String>>,
    /// Package to run tests for
    pub package: Option<String>,
    /// Test all packages in the workspace
    pub workspace: Option<bool>,
    /// Exclude packages from the test
    pub exclude: Option<Vec<String>>,
    /// Test only this package's library
    pub lib: Option<bool>,
    /// Test all binaries
    pub bins: Option<bool>,
    /// Test only the specified binary
    pub bin: Option<String>,
    /// Test all examples
    pub examples: Option<bool>,
    /// Test only the specified example
    pub example: Option<String>,
    /// Test all test targets
    pub tests: Option<bool>,
    /// Test only the specified test target
    pub test: Option<String>,
    /// Test all targets (does not include doctests)
    pub all_targets: Option<bool>,
    /// Test only this library's documentation
    pub doc: Option<bool>,
    /// Space or comma separated list of features to activate
    pub features: Option<Vec<String>>,
    /// Activate all available features
    pub all_features: Option<bool>,
    /// Do not activate the `default` feature
    pub no_default_features: Option<bool>,
    /// Build artifacts in release mode, with optimizations
    pub release: Option<bool>,
    /// Build artifacts with the specified profile
    pub profile: Option<String>,
    /// Number of parallel jobs, defaults to # of CPUs
    pub jobs: Option<u32>,
    /// Build for the target triple
    pub target: Option<String>,
    /// Compile, but don't run tests
    pub no_run: Option<bool>,
    /// Run all tests regardless of failure
    pub no_fail_fast: Option<bool>,
    /// Path to Cargo.toml
    pub manifest_path: Option<String>,
    /// Enable async callback notifications for operation progress
    pub enable_async_notification: Option<bool>,
}

#[derive(Debug, Clone, serde::Deserialize, schemars::JsonSchema)]
pub struct CheckRequest {
    pub working_directory: String,
    /// Enable async callback notifications for operation progress
    pub enable_async_notification: Option<bool>,
}

#[derive(Debug, Clone, serde::Deserialize, schemars::JsonSchema)]
pub struct UpdateRequest {
    pub working_directory: String,
}

#[derive(Debug, Clone, serde::Deserialize, schemars::JsonSchema)]
pub struct DocRequest {
    pub working_directory: String,
    /// Enable async callback notifications for operation progress
    pub enable_async_notification: Option<bool>,
}
#[derive(Debug, Clone, serde::Deserialize, schemars::JsonSchema)]
pub struct ClippyRequest {
    pub working_directory: String,
    /// Additional arguments to pass to clippy (e.g., ["--fix", "--allow-dirty"])
    pub args: Option<Vec<String>>,
    /// Enable async callback notifications for operation progress
    pub enable_async_notification: Option<bool>,
}

#[derive(Debug, Clone, serde::Deserialize, schemars::JsonSchema)]
pub struct NextestRequest {
    pub working_directory: String,
    /// Additional arguments to pass to nextest (e.g., ["--all-features"])
    pub args: Option<Vec<String>>,
    /// Enable async callback notifications for operation progress
    pub enable_async_notification: Option<bool>,
}

#[derive(Debug, Clone, serde::Deserialize, schemars::JsonSchema)]
pub struct CleanRequest {
    pub working_directory: String,
    /// Enable async callback notifications for operation progress
    pub enable_async_notification: Option<bool>,
}

#[derive(Debug, Clone, serde::Deserialize, schemars::JsonSchema)]
pub struct FixRequest {
    pub working_directory: String,
    /// Additional arguments to pass to fix (e.g., ["--allow-dirty"])
    pub args: Option<Vec<String>>,
    /// Enable async callback notifications for operation progress
    pub enable_async_notification: Option<bool>,
}

#[derive(Debug, Clone, serde::Deserialize, schemars::JsonSchema)]
pub struct SearchRequest {
    pub query: String,
    /// Limit the number of results
    pub limit: Option<u32>,
    /// Enable async callback notifications for operation progress
    pub enable_async_notification: Option<bool>,
}

#[derive(Debug, Clone, serde::Deserialize, schemars::JsonSchema)]
pub struct BenchRequest {
    pub working_directory: String,
    /// Additional arguments to pass to bench
    pub args: Option<Vec<String>>,
    /// Enable async callback notifications for operation progress
    pub enable_async_notification: Option<bool>,
}

#[derive(Debug, Clone, serde::Deserialize, schemars::JsonSchema)]
pub struct InstallRequest {
    pub package: String,
    pub version: Option<String>,
    pub working_directory: String,
    /// Enable async callback notifications for operation progress
    pub enable_async_notification: Option<bool>,
}

#[derive(Debug, Clone, serde::Deserialize, schemars::JsonSchema)]
pub struct UpgradeRequest {
    pub working_directory: String,
    /// Upgrade to latest incompatible version
    pub incompatible: Option<bool>,
    /// Upgrade pinned to latest incompatible version
    pub pinned: Option<bool>,
    /// Perform a dry run without making changes
    pub dry_run: Option<bool>,
    /// Specific packages to upgrade
    pub packages: Option<Vec<String>>,
    /// Packages to exclude from upgrade
    pub exclude: Option<Vec<String>>,
    /// Additional arguments to pass to upgrade
    pub args: Option<Vec<String>>,
}

#[derive(Debug, Clone, serde::Deserialize, schemars::JsonSchema)]
pub struct AuditRequest {
    pub working_directory: String,
    /// Output format (default, json, yaml)
    pub format: Option<String>,
    /// Show only vulnerable dependencies
    pub vulnerabilities_only: Option<bool>,
    /// Deny warnings as errors
    pub deny_warnings: Option<bool>,
    /// Additional arguments to pass to audit
    pub args: Option<Vec<String>>,
    /// Enable async callback notifications for operation progress
    pub enable_async_notification: Option<bool>,
}

#[derive(Debug, Clone, serde::Deserialize, schemars::JsonSchema)]
pub struct FmtRequest {
    pub working_directory: String,
    /// Check formatting without making changes
    pub check: Option<bool>,
    /// Format all packages in the workspace
    pub all: Option<bool>,
    /// Additional arguments to pass to fmt
    pub args: Option<Vec<String>>,
    /// Enable async callback notifications for operation progress
    pub enable_async_notification: Option<bool>,
}

#[derive(Debug, Clone, serde::Deserialize, schemars::JsonSchema)]
pub struct TreeRequest {
    pub working_directory: String,
    /// Maximum display depth of the dependency tree
    pub depth: Option<u32>,
    /// Space-separated list of features to activate
    pub features: Option<Vec<String>>,
    /// Activate all available features
    pub all_features: Option<bool>,
    /// Do not activate the `default` feature
    pub no_default_features: Option<bool>,
    /// Output format (normal, json)
    pub format: Option<String>,
    /// Additional arguments to pass to tree
    pub args: Option<Vec<String>>,
}

#[derive(Debug, serde::Deserialize, schemars::JsonSchema)]
pub struct VersionRequest {
    /// Enable verbose output showing more version details
    pub verbose: Option<bool>,
}

#[derive(Debug, Clone, serde::Deserialize, schemars::JsonSchema)]
pub struct FetchRequest {
    pub working_directory: String,
    /// Fetch dependencies for the target triple
    pub target: Option<String>,
    /// Space-separated list of features to activate
    pub features: Option<Vec<String>>,
    /// Activate all available features
    pub all_features: Option<bool>,
    /// Do not activate the `default` feature
    pub no_default_features: Option<bool>,
    /// Additional arguments to pass to fetch
    pub args: Option<Vec<String>>,
    /// Enable async callback notifications for operation progress
    pub enable_async_notification: Option<bool>,
}

#[derive(Debug, Clone, serde::Deserialize, schemars::JsonSchema)]
pub struct RustcRequest {
    pub working_directory: String,
    /// Additional arguments to pass to rustc
    pub rustc_args: Option<Vec<String>>,
    /// Additional arguments to pass to cargo rustc
    pub cargo_args: Option<Vec<String>>,
    /// Enable async callback notifications for operation progress
    pub enable_async_notification: Option<bool>,
}

#[derive(Debug, serde::Deserialize, schemars::JsonSchema)]
pub struct MetadataRequest {
    pub working_directory: String,
    /// Output format (json is default and recommended)
    pub format: Option<String>,
    /// Do not include dependencies in the output
    pub no_deps: Option<bool>,
    /// Space-separated list of features to activate
    pub features: Option<Vec<String>>,
    /// Activate all available features
    pub all_features: Option<bool>,
    /// Do not activate the `default` feature
    pub no_default_features: Option<bool>,
    /// Additional arguments to pass to metadata
    pub args: Option<Vec<String>>,
}

#[derive(Debug, serde::Deserialize, schemars::JsonSchema)]
#[serde(deny_unknown_fields)]
pub struct WaitRequest {
    /// List of operation IDs to wait for concurrently. Must contain at least one operation ID.
    pub operation_ids: Vec<String>,
}

/// Request to start a deterministic long-running async sleep operation for testing timeouts and batching.
#[derive(Debug, serde::Deserialize, schemars::JsonSchema)]
pub struct SleepRequest {
    /// Unique external operation ID to assign (if omitted, one is generated)
    pub operation_id: Option<String>,
    /// Duration in milliseconds to sleep (default 1500ms)
    pub duration_ms: Option<u64>,
    /// Optional working directory (not used, but kept for symmetry with other tools)
    pub working_directory: Option<String>,
    /// Whether to enable async notifications (always true; provided to keep interface consistent)
    pub enable_async_notification: Option<bool>,
}

#[derive(Debug, Clone, serde::Serialize, serde::Deserialize, schemars::JsonSchema)]
#[serde(rename_all = "UPPERCASE")]
pub enum CargoLockAction {
    /// Delete target/.cargo-lock then run cargo clean
    A,
    /// Only delete .cargo-lock but do not clean
    B,
    /// Do nothing
    C,
}

/// Fallback remediation request for stuck Cargo lock files
#[derive(Debug, Clone, serde::Serialize, serde::Deserialize, schemars::JsonSchema)]
pub struct CargoLockRemediationRequest {
    /// Project working directory containing the Cargo project
    pub working_directory: String,
    /// One of: A = delete lock then cargo clean; B = only delete lock; C = no-op
    pub action: CargoLockAction,
}

// Mark remediation request as safe for elicitation (object schema)
rmcp::elicit_safe!(CargoLockRemediationRequest);

#[derive(Clone, Debug)]
pub struct AsyncCargo {
    tool_router: ToolRouter<AsyncCargo>,
    monitor: Arc<OperationMonitor>,
    shell_pool_manager: Arc<ShellPoolManager>,
    synchronous_mode: bool,
<<<<<<< HEAD
    // Per-working-directory concurrency guard to serialize lock-file remediation
    per_dir_mutex: Arc<AsyncRwLock<HashMap<String, Arc<AsyncMutex<()>>>>>,
=======
    disabled_tools: std::collections::HashSet<String>,
>>>>>>> 85e98448
}

impl Default for AsyncCargo {
    fn default() -> Self {
        use crate::operation_monitor::MonitorConfig;
        let monitor_config = MonitorConfig::default();
        let monitor = Arc::new(OperationMonitor::new(monitor_config));
        let shell_pool_config = ShellPoolConfig::default();
        let shell_pool_manager = Arc::new(ShellPoolManager::new(shell_pool_config));
        Self::new(monitor, shell_pool_manager)
    }
}

#[tool_router]
impl AsyncCargo {
    /// Register and start an async operation with the monitor using the external operation_id.
    async fn register_async_operation(
        &self,
        operation_id: &str,
        command: &str,
        description: &str,
        working_directory: Option<String>,
    ) {
        // Register with the external ID so `wait` can find it immediately
        let _ = self
            .monitor
            .register_operation_with_id(
                operation_id.to_string(),
                command.to_string(),
                description.to_string(),
                None,
                working_directory,
            )
            .await;
        // Mark as started
        let _ = self.monitor.start_operation(operation_id).await;
    }

    /// Start a deterministic async sleep operation that just waits for a specified duration.
    /// Useful for testing timeout behavior without relying on cargo command durations.
    /// Always runs asynchronously and returns an operation ID immediately.
    #[tool(
        description = "Start a deterministic async sleep (no cargo invoked). Returns an operation ID immediately; use wait with operation_ids to retrieve completion. Useful for timeout & batching tests. Always use async_cargo_mcp MCP tools; do not run cargo in a terminal. For operations >1s, set enable_async_notification=true and call mcp_async_cargo_m_wait with specific operation_ids to collect results."
    )]
    async fn sleep(
        &self,
        Parameters(req): Parameters<SleepRequest>,
        _context: RequestContext<RoleServer>,
    ) -> Result<CallToolResult, ErrorData> {
        self.ensure_enabled("sleep")?;
        let operation_id = req
            .operation_id
            .unwrap_or_else(|| self.generate_operation_id_for("sleep"));
        let duration_ms = req.duration_ms.unwrap_or(1500);
        let description = format!("sleep {}ms", duration_ms);
        self.register_async_operation(
            &operation_id,
            "sleep",
            &description,
            req.working_directory.clone(),
        )
        .await;

        let monitor = self.monitor.clone();
        let op_clone = operation_id.clone();
        tokio::spawn(async move {
            use tokio::time::{Duration, sleep};
            sleep(Duration::from_millis(duration_ms)).await;
            let _ = monitor
                .complete_operation(&op_clone, Ok(format!("Slept for {}ms", duration_ms)))
                .await;
        });

        Ok(CallToolResult::success(vec![Content::text(format!(
            "Sleep operation started ({}ms) with operation ID {}. Use wait with operation_ids to retrieve the result.",
            duration_ms, operation_id
        ))]))
    }
    pub fn new(monitor: Arc<OperationMonitor>, shell_pool_manager: Arc<ShellPoolManager>) -> Self {
        Self {
            tool_router: Self::tool_router(),
            monitor,
            shell_pool_manager,
            synchronous_mode: false, // Default to async mode
<<<<<<< HEAD
            per_dir_mutex: Arc::new(AsyncRwLock::new(HashMap::new())),
=======
            disabled_tools: Default::default(),
>>>>>>> 85e98448
        }
    }

    pub fn new_with_config(
        monitor: Arc<OperationMonitor>,
        shell_pool_manager: Arc<ShellPoolManager>,
        synchronous_mode: bool,
    ) -> Self {
        Self {
            tool_router: Self::tool_router(),
            monitor,
            shell_pool_manager,
            synchronous_mode,
<<<<<<< HEAD
            per_dir_mutex: Arc::new(AsyncRwLock::new(HashMap::new())),
        }
    }

    // Get or create the async mutex for a working directory
    async fn get_dir_mutex(&self, dir: &str) -> Arc<AsyncMutex<()>> {
        // Fast path read
        if let Some(existing) = self.per_dir_mutex.read().await.get(dir).cloned() {
            return existing;
        }
        // Write path to insert
        let mut map = self.per_dir_mutex.write().await;
        if let Some(existing) = map.get(dir) {
            existing.clone()
        } else {
            let m = Arc::new(AsyncMutex::new(()));
            map.insert(dir.to_string(), m.clone());
            m
=======
            disabled_tools: Default::default(),
>>>>>>> 85e98448
        }
    }

    /// Create new instance with explicit disabled tools (names normalized to lowercase)
    pub fn new_with_disabled(
        monitor: Arc<OperationMonitor>,
        shell_pool_manager: Arc<ShellPoolManager>,
        synchronous_mode: bool,
        disabled: std::collections::HashSet<String>,
    ) -> Self {
        let disabled_tools = disabled
            .into_iter()
            .map(|s| s.to_ascii_lowercase())
            .collect();
        Self {
            tool_router: Self::tool_router(),
            monitor,
            shell_pool_manager,
            synchronous_mode,
            disabled_tools,
        }
    }

    fn is_tool_disabled(&self, name: &str) -> bool {
        self.disabled_tools.contains(&name.to_ascii_lowercase())
    }

    fn ensure_enabled(&self, name: &str) -> Result<(), ErrorData> {
        if self.is_tool_disabled(name) {
            // Provide a static message (required by invalid_params signature) and structured data with tool name
            let data = Some(json!({"tool": name}));
            return Err(ErrorData::invalid_params(
                "tool_disabled: requested tool disabled via --disable flag",
                data,
            ));
        }
        Ok(())
    }

    pub fn is_tool_disabled_for_tests(&self, name: &str) -> bool {
        self.is_tool_disabled(name)
    }

    pub fn ensure_enabled_for_tests(&self, name: &str) -> Result<(), ErrorData> {
        self.ensure_enabled(name)
    }

    /// Execute a cargo command using a pre-warmed shell from the pool, with graceful fallback to direct spawn
    async fn execute_cargo_command(
        &self,
        command: String,
        working_directory: Option<String>,
        operation_id: &str,
    ) -> Result<std::process::Output, Box<dyn std::error::Error + Send + Sync>> {
        use std::path::PathBuf;
        use tokio::process::Command;

        // Try shell pool first if we have a working directory
        if let Some(ref working_dir) = working_directory {
            let working_dir_path = PathBuf::from(working_dir);

            tracing::debug!(
                operation_id = operation_id,
                command = %command,
                working_dir = %working_dir,
                "Attempting to use shell pool for cargo command"
            );

            // Try to get a shell from the pool
            if let Some(mut shell) = self.shell_pool_manager.get_shell(&working_dir_path).await {
                // Create shell command for the pool
                let shell_command = ShellCommand {
                    id: uuid::Uuid::new_v4().to_string(),
                    command: vec!["bash".to_string(), "-c".to_string(), command.clone()],
                    working_dir: working_dir.clone(),
                    timeout_ms: 300_000, // 5 minute timeout
                };
                tracing::info!(
                    operation_id = operation_id,
                    "Sending command to shell pool shell_id={} cmd={}",
                    shell.id(),
                    command
                );
                let exec_result = shell.execute_command(shell_command).await;
                let shell_id = shell.id().to_string();
                match exec_result {
                    Ok(shell_response) => {
                        tracing::info!(
                            operation_id = operation_id,
                            shell_id = %shell_id,
                            exit_code = shell_response.exit_code,
                            stdout_len = shell_response.stdout.len(),
                            stderr_len = shell_response.stderr.len(),
                            duration_ms = shell_response.duration_ms,
                            "Shell pool execution successful"
                        );

                        // Convert ShellResponse to std::process::Output
                        use std::process::Output;

                        // Get ExitStatus by running a simple command
                        let exit_status = if shell_response.exit_code == 0 {
                            Command::new("true").status().await.unwrap()
                        } else {
                            Command::new("false").status().await.unwrap()
                        };

                        let output = Output {
                            status: exit_status,
                            stdout: shell_response.stdout.into_bytes(),
                            stderr: shell_response.stderr.into_bytes(),
                        };

                        // Return shell to pool before returning
                        self.shell_pool_manager.return_shell(shell).await;
                        return Ok(output);
                    }
                    Err(e) => {
                        tracing::warn!(
                            operation_id = operation_id,
                            shell_id = %shell_id,
                            error = %e,
                            "Shell pool execution failed, will fall back"
                        );
                        // Attempt to return shell if it's still healthy
                        if shell.is_healthy() {
                            self.shell_pool_manager.return_shell(shell).await;
                        }
                        // Fall through to direct spawn
                    }
                }
            } else {
                tracing::debug!(
                    operation_id = operation_id,
                    "No shell available from pool, using direct spawn"
                );
            }
        }

        // Fallback to direct spawn (original behavior)
        tracing::debug!(
            operation_id = operation_id,
            command = %command,
            "Using direct spawn for cargo command"
        );

        let mut cmd = if cfg!(target_os = "windows") {
            let mut cmd = Command::new("cmd");
            cmd.args(["/C", &command]);
            cmd
        } else {
            let mut cmd = Command::new("bash");
            cmd.args(["-c", &command]);
            cmd
        };

        if let Some(ref working_dir) = working_directory {
            cmd.current_dir(working_dir);
        }

        cmd.output()
            .await
            .map_err(|e| Box::new(e) as Box<dyn std::error::Error + Send + Sync>)
    }

    /// Check availability of optional cargo components
    pub async fn check_component_availability() -> HashMap<String, bool> {
        use tokio::process::Command;
        let mut availability = HashMap::new();

        // Check clippy
        let clippy_available = Command::new("cargo")
            .args(["clippy", "--version"])
            .output()
            .await
            .map(|output| output.status.success())
            .unwrap_or(false);
        availability.insert("clippy".to_string(), clippy_available);

        // Check nextest
        let nextest_available = Command::new("cargo")
            .args(["nextest", "--version"])
            .output()
            .await
            .map(|output| output.status.success())
            .unwrap_or(false);
        availability.insert("nextest".to_string(), nextest_available);

        // Check cargo-edit (upgrade command)
        let cargo_edit_available = Command::new("cargo")
            .args(["upgrade", "--version"])
            .output()
            .await
            .map(|output| output.status.success())
            .unwrap_or(false);
        availability.insert("cargo-edit".to_string(), cargo_edit_available);

        // Check cargo-audit
        let cargo_audit_available = Command::new("cargo")
            .args(["audit", "--version"])
            .output()
            .await
            .map(|output| output.status.success())
            .unwrap_or(false);
        availability.insert("cargo-audit".to_string(), cargo_audit_available);

        // Check rustfmt (for cargo fmt)
        let rustfmt_available = Command::new("rustfmt")
            .arg("--version")
            .output()
            .await
            .map(|output| output.status.success())
            .unwrap_or(false);
        availability.insert("rustfmt".to_string(), rustfmt_available);

        // Check if cargo is available (should always be true if we got this far)
        let cargo_available = Command::new("cargo")
            .arg("--version")
            .output()
            .await
            .map(|output| output.status.success())
            .unwrap_or(false);
        availability.insert("cargo".to_string(), cargo_available);

        availability
    }

    /// Generate availability report for LLM
    pub async fn generate_availability_report() -> String {
        let availability = Self::check_component_availability().await;

        let mut report = String::from("Cargo MCP Server Availability Report:\n");
        report.push_str("=====================================\n\n");

        report.push_str("Core Commands (always available):\n");
        report.push_str("+ build, test, run, check, doc, add, remove, update, clean, fix, search, bench, install, tree, version, fetch, rustc, metadata\n\n");

        report.push_str("Optional Components:\n");

        if *availability.get("clippy").unwrap_or(&false) {
            report.push_str("+ clippy - Available (enhanced linting)\n");
        } else {
            report
                .push_str("- clippy - Not available (install with: rustup component add clippy)\n");
        }

        if *availability.get("nextest").unwrap_or(&false) {
            report.push_str("+ nextest - Available (faster test runner)\n");
        } else {
            report.push_str(
                "- nextest - Not available (install with: cargo install cargo-nextest)\n",
            );
        }

        if *availability.get("cargo-edit").unwrap_or(&false) {
            report.push_str("+ cargo-edit - Available (upgrade command for dependency updates)\n");
        } else {
            report.push_str(
                "- cargo-edit - Not available (install with: cargo install cargo-edit)\n",
            );
        }

        if *availability.get("cargo-audit").unwrap_or(&false) {
            report.push_str("+ cargo-audit - Available (security vulnerability scanning)\n");
        } else {
            report.push_str(
                "- cargo-audit - Not available (install with: cargo install cargo-audit)\n",
            );
        }

        if *availability.get("rustfmt").unwrap_or(&false) {
            report.push_str("+ rustfmt - Available (code formatting with cargo fmt)\n");
        } else {
            report.push_str(
                "- rustfmt - Not available (install with: rustup component add rustfmt)\n",
            );
        }

        report.push_str("\nRecommendations:\n");
        report
            .push_str("* Use 'nextest' for faster execution; use 'test' when you need more complete error output for failing tests\n");
        report.push_str("* Use 'clippy' for enhanced code quality checks if available\n");
        report.push_str(
            "* Use 'upgrade' for intelligent dependency updates if cargo-edit is available\n",
        );
        report.push_str(
            "* Use 'audit' for security vulnerability scanning if cargo-audit is available\n",
        );
        report.push_str(
            "* Enable async notifications (enable_async_notification=true) for long operations\n",
        );

        report
    }

    fn _create_resource_text(&self, uri: &str, name: &str) -> Resource {
        RawResource::new(uri, name.to_string()).no_annotation()
    }

    /// Generate a descriptive operation id including the command category.
    /// Examples: op_build_12, op_test_13, op_clippy_14
    fn generate_operation_id_for(&self, kind: &str) -> String {
        static COUNTER: AtomicU64 = AtomicU64::new(0);
        let counter = COUNTER.fetch_add(1, Ordering::SeqCst);
        let sanitized: String = kind
            .to_ascii_lowercase()
            .chars()
            .map(|c| if c.is_ascii_alphanumeric() { c } else { '_' })
            .collect();
        format!("op_{}_{}", sanitized, counter)
    }

    /// Generate a tool hint message for LLMs when async operations are running
    fn generate_tool_hint(&self, operation_id: &str, operation_type: &str) -> String {
        crate::tool_hints::preview(operation_id, operation_type)
    }

    /// Standardized placeholder for when a command produced no combined stdout/stderr.
    /// Use for success-path Output sections when both streams are empty.
    fn no_output_placeholder(command: &str) -> String {
        format!("(no {command} output captured)")
    }

    /// Public helper to preview the standardized tool hint content.
    pub fn tool_hint_preview(operation_id: &str, operation_type: &str) -> String {
        crate::tool_hints::preview(operation_id, operation_type)
    }

    /// Determine if an operation should run synchronously based on CLI flag and request parameter
    pub fn should_run_synchronously(&self, enable_async_notification: Option<bool>) -> bool {
        self.synchronous_mode || !enable_async_notification.unwrap_or(false)
    }

    /// Helper to handle synchronous operation results with terminal output
    fn handle_sync_result(
        operation_name: &str,
        command: &str,
        description: &str,
        result: Result<String, String>,
    ) -> Result<CallToolResult, ErrorData> {
        match result {
            Ok(result_msg) => {
                if TerminalOutput::should_display(&result_msg) {
                    TerminalOutput::display_result(
                        &format!("SYNC_{}", operation_name.to_uppercase()),
                        command,
                        description,
                        &result_msg,
                    );
                }
                Ok(CallToolResult::success(vec![Content::text(result_msg)]))
            }
            Err(error_msg) => {
                if TerminalOutput::should_display(&error_msg) {
                    TerminalOutput::display_result(
                        &format!("SYNC_{}_ERROR", operation_name.to_uppercase()),
                        command,
                        &format!("{} (failed)", description),
                        &error_msg,
                    );
                }
                Ok(CallToolResult::success(vec![Content::text(error_msg)]))
            }
        }
    }

    #[tool(
        description = "Wait for async cargo operations to complete. Requires one or more operation IDs to wait for. Operations are waited for concurrently and results returned as soon as all specified operations complete. Timeout is configurable via the --timeout CLI parameter (default: 300 seconds). Always use async_cargo_mcp MCP tools; do not run cargo in a terminal. For operations >1s, set enable_async_notification=true and call mcp_async_cargo_m_wait with specific operation_ids to collect results."
    )]
    async fn wait(
        &self,
        Parameters(req): Parameters<WaitRequest>,
        context: RequestContext<RoleServer>,
    ) -> Result<CallToolResult, ErrorData> {
        // Get the timeout from the monitor's configuration instead of hardcoding it
        let timeout_duration = {
            // Access the monitor's config to get the default timeout
            // We need to add a method to get the timeout from the monitor
            self.get_monitor_timeout().await
        };

        // Validate that we have operation IDs to wait for
        if req.operation_ids.is_empty() {
            return Err(ErrorData::invalid_params(
                "operation_ids cannot be empty. Must specify at least one operation ID to wait for.",
                None,
            ));
        }

        // Wait for each ID concurrently and collect using join handles
        let monitor = self.monitor.clone();
        let handles: Vec<_> = req
            .operation_ids
            .into_iter()
            .map(|id| {
                let monitor = monitor.clone();
                tokio::spawn(async move { monitor.wait_for_operation(&id).await })
            })
            .collect();

        let start_wait = Instant::now();
        let wait_result = tokio::time::timeout(timeout_duration, async move {
            let mut merged = Vec::new();
            for handle in handles {
                match handle.await {
                    Ok(Ok(mut ops)) => merged.append(&mut ops),
                    Ok(Err(err)) => {
                        use crate::operation_monitor::{OperationInfo, OperationState};
                        let info = OperationInfo {
                            id: "unknown".to_string(),
                            command: "wait".to_string(),
                            description: format!("Wait internal error: {err}"),
                            state: OperationState::Failed,
                            start_time: std::time::Instant::now(),
                            end_time: Some(std::time::Instant::now()),
                            timeout_duration: None,
                            working_directory: None,
                            result: Some(Err(err)),
                            cancellation_token: tokio_util::sync::CancellationToken::new(),
                        };
                        merged.push(info);
                    }
                    Err(join_err) => {
                        use crate::operation_monitor::{OperationInfo, OperationState};
                        let msg = format!("Join error waiting for operation: {join_err}");
                        let info = OperationInfo {
                            id: "unknown".to_string(),
                            command: "wait".to_string(),
                            description: msg.clone(),
                            state: OperationState::Failed,
                            start_time: std::time::Instant::now(),
                            end_time: Some(std::time::Instant::now()),
                            timeout_duration: None,
                            working_directory: None,
                            result: Some(Err(msg)),
                            cancellation_token: tokio_util::sync::CancellationToken::new(),
                        };
                        merged.push(info);
                    }
                }
            }
            merged
        })
        .await;

        // If timeout occurred, craft a remediation-first message instead of a bare error
        let wait_result = match wait_result {
            Ok(res) => res,
            Err(_) => {
                let timeout_seconds = timeout_duration.as_secs();
                let waited = start_wait.elapsed().as_secs();
                tracing::warn!(
                    timeout_seconds,
                    waited_seconds = waited,
                    "wait timed out; preparing remediation guidance"
                );

                // Gather unique working directories from active operations at timeout moment
                let active_ops = self.monitor.get_active_operations().await;
                let mut dirs: Vec<String> = active_ops
                    .into_iter()
                    .filter_map(|op| op.working_directory)
                    .collect();
                dirs.sort();
                dirs.dedup();

                // Build remediation guidance per directory where lock file exists
                let mut guidance_blocks: Vec<String> = Vec::new();
                for dir in dirs.iter() {
                    let lock_path = std::path::Path::new(dir).join("target").join(".cargo-lock");
                    if lock_path.exists() {
                        let full = lock_path.display().to_string();
                        let mut block = format!(
                            "⏰ Wait timed out after {waited}s (limit {timeout_seconds}s) for operations in {dir}.\nDetected Cargo internal lock file: {full}. This file can persist after a crash or interrupt and block new cargo commands."
                        );

                        // Elicitation path (if supported by client)
                        let mut elicitation_done = false;
                        if context.peer.supports_elicitation() {
                            // Prepare a prefilled request asking only for action (dir is known)
                            let prompt = format!(
                                "A Cargo internal lock file was found at: {full}.\nWhy this happens: crashes or interrupts can leave this lock behind, causing future cargo commands to block.\nChoose: (A) Delete lock then cargo clean, (B) Only delete lock, (C) Do nothing."
                            );
                            match context
                                .peer
                                .elicit::<CargoLockRemediationRequest>(prompt)
                                .await
                            {
                                Ok(Some(user_req)) => {
                                    // If user didn't include working_directory, fill it
                                    let wd = if user_req.working_directory.is_empty() {
                                        dir.clone()
                                    } else {
                                        user_req.working_directory.clone()
                                    };
                                    match self
                                        .perform_cargo_lock_remediation(&wd, user_req.action)
                                        .await
                                    {
                                        Ok(sum) => {
                                            block.push_str("\n\nRemediation applied:\n");
                                            block.push_str(&sum);
                                            elicitation_done = true;
                                        }
                                        Err(e) => {
                                            block.push_str(&format!(
                                                "\n\nAttempted remediation but failed: {e}"
                                            ));
                                        }
                                    }
                                }
                                Ok(None) => {
                                    // No content provided; fall back to guidance
                                }
                                Err(_e) => {
                                    // Peer error or decline; fall back to guidance
                                }
                            }
                        }

                        if elicitation_done {
                            block.push_str("\n\nRemediation applied:\n");
                            // already appended above
                        }

                        if !elicitation_done {
                            block.push_str(&format!(
                                "\n\nChoose an option to remediate (use the 'cargo_lock_remediation' tool):\n  - action: 'A' → delete {full} then run 'cargo clean'\n  - action: 'B' → only delete {full}\n  - action: 'C' → do nothing\nExample call: cargo_lock_remediation with working_directory='{}' and action='A'|'B'|'C'",
                                dir
                            ));
                        }

                        guidance_blocks.push(block);
                    }
                }

                let mut contents = Vec::new();
                if guidance_blocks.is_empty() {
                    contents.push(Content::text(format!(
                        "Wait timed out after {waited}s (limit {timeout_seconds}s). No target/.cargo-lock files detected for active operations. You may retry 'wait' or inspect running jobs."
                    )));
                } else {
                    for b in guidance_blocks {
                        contents.push(Content::text(b));
                    }
                }

                // Also display in terminal for visibility
                if !contents.is_empty() {
                    let joined: Vec<String> = contents.iter().map(|c| format!("{:?}", c)).collect();
                    TerminalOutput::display_wait_results(&joined);
                }

                return Ok(CallToolResult::success(contents));
            }
        };

        let results = wait_result;

        // Calculate duration reporting: find the earliest start time and compute duration
        let earliest_start_time = results
            .iter()
            .map(|op_info| op_info.start_time)
            .min()
            .unwrap_or_else(std::time::Instant::now);

        let longest_duration_seconds =
            timestamp::duration_since_as_rounded_seconds(earliest_start_time);

        let content: Vec<Content> = results.clone()
                    .into_iter()
                    .map(|op_info| {
                        let status = match &op_info.state {
                            crate::operation_monitor::OperationState::Completed => {
                                if let Some(Ok(output)) = &op_info.result {
                                    // Provide placeholder if an implementation returned an empty Output: section
                                    let mut normalized = output.clone();
                                    // Detect trailing 'Output:' with nothing meaningful after it
                                    if normalized.trim_end().ends_with("Output:")
                                        || normalized.matches("Output:").last().map(|_| {
                                            // crude check: last occurrence followed only by whitespace
                                            if let Some(pos) = normalized.rfind("Output:") {
                                                normalized[pos + 7..].trim().is_empty()
                                            } else { false }
                                        }).unwrap_or(false)
                                    {
                                        // Replace only the final empty Output: occurrence
                                        if let Some(pos) = normalized.rfind("Output:") {
                                            let (head, _) = normalized.split_at(pos + 7);
                                            normalized = format!("{head} (no command stdout captured – command produced no stdout)");
                                        }
                                    }
                                    format!(
                                        "OPERATION COMPLETED: '{}'\n\
                                        Command: {}\n\
                                        Description: {}\n\
                                        Working Directory: {}\n\
                                        \n\
                                        === FULL OUTPUT ===\n\
                                        {}",
                                        op_info.id,
                                        op_info.command,
                                        op_info.description,
                                        op_info.working_directory.as_deref().unwrap_or("Unknown"),
                                        normalized
                                    )
                                } else {
                                    format!("Operation '{}' completed successfully (no detailed output available)", op_info.id)
                                }
                            }
                            crate::operation_monitor::OperationState::Failed => {
                                // Debug logging to see what result we actually have
                                tracing::debug!("Failed operation '{}': result = {:?}", op_info.id, op_info.result);

                                if let Some(Err(error_output)) = &op_info.result {
                                    // Return full error output for LLM consumption - this is the key fix!
                                    format!(
                                        "OPERATION FAILED: '{}'\n\
                                        Command: {}\n\
                                        Description: {}\n\
                                        Working Directory: {}\n\
                                        \n\
                                        === FULL ERROR OUTPUT ===\n\
                                        {}",
                                        op_info.id,
                                        op_info.command,
                                        op_info.description,
                                        op_info.working_directory.as_deref().unwrap_or("Unknown"),
                                        error_output
                                    )
                                } else {
                                    format!("Operation '{}' failed (no detailed error output available)", op_info.id)
                                }
                            }
                            crate::operation_monitor::OperationState::Cancelled => {
                                format!(
                                    "🚫 OPERATION CANCELLED: '{}'\n\
                                    Command: {}\n\
                                    Description: {}",
                                    op_info.id, op_info.command, op_info.description
                                )
                            }
                            crate::operation_monitor::OperationState::TimedOut => {
                                format!(
                                    "⏰ OPERATION TIMED OUT: '{}'\n\
                                    Command: {}\n\
                                    Description: {}",
                                    op_info.id, op_info.command, op_info.description
                                )
                            }
                            _ => format!("🔄 Operation '{}' is still in progress", op_info.id),
                        };
                        Content::text(status)
                    })
                    .collect();

        // Add duration summary as the first content item
        let duration_summary = if longest_duration_seconds == 0 {
            "Wait completed. Operations finished quickly (< 1 second).".to_string()
        } else {
            format!(
                "Wait completed. Longest duration: {} seconds.",
                longest_duration_seconds
            )
        };

        let mut final_content = vec![Content::text(duration_summary)];
        final_content.extend(content.clone());

        // Display results in terminal for all completed operations
        let terminal_results: Vec<String> = results
            .iter()
            .filter_map(|op_info| match &op_info.state {
                crate::operation_monitor::OperationState::Completed => {
                    if let Some(Ok(output)) = &op_info.result {
                        if TerminalOutput::should_display(output) {
                            Some(format!(
                                "OPERATION COMPLETED: '{}'\n\
                                    Command: {}\n\
                                    Description: {}\n\
                                    Working Directory: {}\n\
                                    \n\
                                    === FULL OUTPUT ===\n\
                                    {}",
                                op_info.id,
                                op_info.command,
                                op_info.description,
                                op_info.working_directory.as_deref().unwrap_or("Unknown"),
                                output
                            ))
                        } else {
                            None
                        }
                    } else {
                        None
                    }
                }
                crate::operation_monitor::OperationState::Failed => {
                    if let Some(Err(error_output)) = &op_info.result {
                        if TerminalOutput::should_display(error_output) {
                            Some(format!(
                                "OPERATION FAILED: '{}'\n\
                                    Command: {}\n\
                                    Description: {}\n\
                                    Working Directory: {}\n\
                                    \n\
                                    === FULL ERROR OUTPUT ===\n\
                                    {}",
                                op_info.id,
                                op_info.command,
                                op_info.description,
                                op_info.working_directory.as_deref().unwrap_or("Unknown"),
                                error_output
                            ))
                        } else {
                            None
                        }
                    } else {
                        None
                    }
                }
                _ => None,
            })
            .collect();

        // Display terminal output if we have any results
        if !terminal_results.is_empty() {
            TerminalOutput::display_wait_results(&terminal_results);
        }

        Ok(CallToolResult::success(final_content))
    }

    // Helper to perform remediation with safety: cancel, delete lock, optional clean
    async fn perform_cargo_lock_remediation(
        &self,
        working_directory: &str,
        action: CargoLockAction,
    ) -> Result<String, String> {
        use std::path::PathBuf;
        use tokio::fs;

        let dir = working_directory.to_string();
        let guard = self.get_dir_mutex(&dir).await;
        let _lock = guard.lock().await;

        let lock_path = PathBuf::from(&dir).join("target").join(".cargo-lock");
        let lock_path_str = lock_path.display().to_string();

        match action {
            CargoLockAction::C => {
                tracing::info!(%lock_path_str, "Remediation choice C (do nothing)");
                Ok(format!(
                    "No action taken. If issues persist, consider deleting {lock_path_str} and optionally running cargo clean."
                ))
            }
            CargoLockAction::A | CargoLockAction::B => {
                // Cancel active ops in this directory before deletion
                let cancelled = self.monitor.cancel_by_working_directory(&dir).await;
                tracing::warn!(directory=%dir, cancelled, action=?action, "Cancelling operations before deleting .cargo-lock");

                // Delete the lock file if present
                let mut deleted = false;
                match fs::remove_file(&lock_path).await {
                    Ok(_) => {
                        deleted = true;
                    }
                    Err(e) => {
                        if e.kind() == std::io::ErrorKind::NotFound { /* already gone */
                        } else {
                            tracing::error!(%lock_path_str, error=%e, "Failed deleting .cargo-lock");
                            return Err(format!("Failed to delete {lock_path_str}: {e}"));
                        }
                    }
                }

                let delete_note = if deleted {
                    format!("Deleted {lock_path_str}.")
                } else {
                    format!("{lock_path_str} did not exist.")
                };

                if let CargoLockAction::A = action {
                    // Run cargo clean
                    let clean_req = CleanRequest {
                        working_directory: dir.clone(),
                        enable_async_notification: Some(false),
                    };
                    match Self::clean_implementation(&clean_req).await {
                        Ok(clean_msg) => Ok(format!(
                            "{delete_note}\nPerformed cargo clean. Summary:\n{clean_msg}"
                        )),
                        Err(err) => Err(format!(
                            "{delete_note}\nAttempted cargo clean but it failed:\n{err}"
                        )),
                    }
                } else {
                    Ok(delete_note)
                }
            }
        }
    }

    #[tool(
        description = "Attempt remediation for a stale Cargo lock file. Options: A = delete target/.cargo-lock then cargo clean; B = only delete .cargo-lock; C = do nothing. Cancels active jobs for the directory before deletion. Always use async_cargo_mcp MCP tools; do not run cargo in a terminal."
    )]
    async fn cargo_lock_remediation(
        &self,
        Parameters(req): Parameters<CargoLockRemediationRequest>,
        _context: RequestContext<RoleServer>,
    ) -> Result<CallToolResult, ErrorData> {
        let dir = req.working_directory.clone();
        let action = req.action.clone();
        let summary = self
            .perform_cargo_lock_remediation(&dir, action)
            .await
            .map_err(|e| ErrorData::internal_error(e, None))?;

        let explanation = format!(
            "A Cargo internal lock file can persist at <dir>/target/.cargo-lock when previous commands crashed or were interrupted, causing new cargo invocations to block.\nDirectory: {dir}\nResult: {summary}"
        );
        Ok(CallToolResult::success(vec![Content::text(explanation)]))
    }

    #[tool(
        description = "CARGO BUILD: Faster than terminal cargo. Use enable_async_notification=true for builds >1s to multitask. Structured output with isolation. Always use async_cargo_mcp MCP tools; do not run cargo in a terminal. For operations >1s, set enable_async_notification=true and call mcp_async_cargo_m_wait with specific operation_ids to collect results."
    )]
    async fn build(
        &self,
        Parameters(req): Parameters<BuildRequest>,
        context: RequestContext<RoleServer>,
    ) -> Result<CallToolResult, ErrorData> {
        self.ensure_enabled("build")?;
        let build_id = self.generate_operation_id_for("build");

        // Check if async notifications are enabled and not in synchronous mode
        if self.should_run_synchronously(req.enable_async_notification) {
            // Synchronous operation for when async notifications are disabled or synchronous mode is enabled
            let result = self.build_implementation(&req, "sync_build").await;
            return Self::handle_sync_result(
                "build",
                "cargo build",
                "Synchronous build operation",
                result,
            );
        } else {
            // TRUE 2-STAGE ASYNC PATTERN:
            // 1. Send immediate response that operation has started
            // 2. Spawn background task to do actual work and send notifications

            let peer = context.peer.clone();
            let req_clone = req.clone();
            let build_id_clone = build_id.clone();
            let monitor = self.monitor.clone();
            let shell_pool_manager = self.shell_pool_manager.clone();

            // Register operation BEFORE spawning so wait() can find it immediately
            self.register_async_operation(
                &build_id,
                "cargo build",
                "Building project in the background",
                Some(req.working_directory.clone()),
            )
            .await;

            // Spawn background task for actual build work
            tokio::spawn(async move {
                // Create MCP callback sender to notify the LLM client
                let callback = mcp_callback(peer.clone(), build_id_clone.clone());

                // Send started notification immediately
                let _ = callback
                    .send_progress(ProgressUpdate::Started {
                        operation_id: build_id_clone.clone(),
                        command: "cargo build".to_string(),
                        description: "Building project in the background".to_string(),
                    })
                    .await;

                let started_at = Instant::now();
                // Do the actual build work
                let result = Self::build_implementation_static(
                    &req_clone,
                    &build_id_clone,
                    shell_pool_manager,
                )
                .await;

                // Store the result in the operation monitor for later retrieval by wait
                // This ensures the full output (stdout/stderr) is available to `wait`
                let _ = monitor
                    .complete_operation(&build_id_clone, result.clone())
                    .await;

                // Send completion notification with measured duration
                let duration_ms = started_at.elapsed().as_millis() as u64;
                let completion_update = match result {
                    Ok(msg) => ProgressUpdate::Completed {
                        operation_id: build_id_clone,
                        message: msg,
                        duration_ms,
                    },
                    Err(err) => ProgressUpdate::Failed {
                        operation_id: build_id_clone,
                        error: err,
                        duration_ms,
                    },
                };

                if let Err(e) = callback.send_progress(completion_update).await {
                    tracing::error!("Failed to send build completion progress update: {e:?}");
                }
            });

            // Return immediate response to LLM - this is the "first stage"
            let tool_hint = self.generate_tool_hint(&build_id, "build");
            let timestamp = timestamp::format_current_time();
            Ok(CallToolResult::success(vec![Content::text(format!(
                "Build operation {build_id} started at {timestamp} in the background.{tool_hint}"
            ))]))
        }
    }

    /// Internal implementation of build logic using shell pool
    async fn build_implementation(
        &self,
        req: &BuildRequest,
        operation_id: &str,
    ) -> Result<String, String> {
        let mut cmd_args = vec!["cargo".to_string(), "build".to_string()];

        // Add package selection
        if req.workspace.unwrap_or(false) {
            cmd_args.push("--workspace".to_string());
        }

        if let Some(exclude) = &req.exclude {
            for package in exclude {
                cmd_args.extend(vec!["--exclude".to_string(), package.clone()]);
            }
        }

        // Add target selection
        if req.lib.unwrap_or(false) {
            cmd_args.push("--lib".to_string());
        }

        if req.bins.unwrap_or(false) {
            cmd_args.push("--bins".to_string());
        }

        if let Some(bin_name) = &req.bin_name {
            cmd_args.extend(vec!["--bin".to_string(), bin_name.clone()]);
        }

        if req.examples.unwrap_or(false) {
            cmd_args.push("--examples".to_string());
        }

        if let Some(example) = &req.example {
            cmd_args.extend(vec!["--example".to_string(), example.clone()]);
        }

        if req.tests.unwrap_or(false) {
            cmd_args.push("--tests".to_string());
        }

        if let Some(test) = &req.test {
            cmd_args.extend(vec!["--test".to_string(), test.clone()]);
        }

        if req.all_targets.unwrap_or(false) {
            cmd_args.push("--all-targets".to_string());
        }

        // Add feature selection
        if let Some(features) = &req.features
            && !features.is_empty()
        {
            // Filter out literal "default" which causes error if not declared explicitly
            let filtered: Vec<String> = features
                .iter()
                .filter(|f| f.as_str() != "default")
                .cloned()
                .collect();
            if !filtered.is_empty() {
                cmd_args.extend(vec!["--features".to_string(), filtered.join(",")]);
            }
        }

        if req.all_features.unwrap_or(false) {
            cmd_args.push("--all-features".to_string());
        }

        if req.no_default_features.unwrap_or(false) {
            cmd_args.push("--no-default-features".to_string());
        }

        // Add compilation options
        if req.release.unwrap_or(false) {
            cmd_args.push("--release".to_string());
        }

        if let Some(profile) = &req.profile {
            cmd_args.extend(vec!["--profile".to_string(), profile.clone()]);
        }

        if let Some(jobs) = req.jobs {
            cmd_args.extend(vec!["--jobs".to_string(), jobs.to_string()]);
        }

        // Validate target if provided (avoid failing build for cross targets not installed)
        let mut target_note: Option<String> = None;
        if let Some(target) = &req.target {
            let target_installed = {
                use std::process::Command as StdCommand;
                // Use rustup to list targets; fallback to assuming installed if rustup not available
                if let Ok(output) = StdCommand::new("rustup")
                    .args(["target", "list", "--installed"])
                    .output()
                {
                    let list = String::from_utf8_lossy(&output.stdout);
                    list.lines().any(|l| l.trim() == target)
                } else {
                    true
                }
            };
            if target_installed {
                cmd_args.extend(vec!["--target".to_string(), target.clone()]);
            } else {
                target_note = Some(format!(
                    "[info] Requested target '{target}' not installed; building with host target instead."
                ));
            }
        }

        if let Some(target_dir) = &req.target_dir {
            cmd_args.extend(vec!["--target-dir".to_string(), target_dir.clone()]);
        }

        // Add manifest options
        if let Some(manifest_path) = &req.manifest_path {
            cmd_args.extend(vec!["--manifest-path".to_string(), manifest_path.clone()]);
        }

        // Add additional arguments
        if let Some(args) = &req.args {
            for arg in args {
                cmd_args.push(arg.clone());
            }
        }

        // Build the command string and execute using shell pool
        let command = cmd_args.join(" ");
        tracing::info!(
            operation_id = operation_id,
            "Invoking execute_cargo_command for build in {}",
            req.working_directory
        );
        let output = match self
            .execute_cargo_command(command, Some(req.working_directory.clone()), operation_id)
            .await
        {
            Ok(o) => o,
            Err(e) => {
                tracing::error!(operation_id = operation_id, error=%e, "execute_cargo_command returned error for build");
                return Err(format!(
                    "- Build operation failed in {}.\nError: Failed to execute cargo build: {}",
                    &req.working_directory, e
                ));
            }
        };
        tracing::info!(operation_id = operation_id, status = %output.status, "execute_cargo_command returned output");

        let stdout = String::from_utf8_lossy(&output.stdout);
        let stderr = String::from_utf8_lossy(&output.stderr);

        let working_dir_msg = format!(" in {}", &req.working_directory);
        let bin_msg = if let Some(bin_name) = &req.bin_name {
            format!(" (binary: {bin_name})")
        } else {
            String::new()
        };

        // For successful builds, treat only cargo lock-wait noise as empty so placeholder still appears.
        let lock_wait_prefix = "Blocking waiting for file lock";
        let stdout_trim = stdout.trim();
        let stderr_lines: Vec<&str> = stderr.lines().collect();
        let meaningful_stderr: Vec<&str> = stderr_lines
            .iter()
            .copied()
            .filter(|l| {
                let t = l.trim();
                !(t.is_empty() || t.starts_with(lock_wait_prefix))
            })
            .collect();
        let stdout_display = if output.status.success() {
            if stdout_trim.is_empty() && meaningful_stderr.is_empty() {
                Self::no_output_placeholder("build")
            } else if stdout_trim.is_empty() {
                stderr.to_string()
            } else if meaningful_stderr.is_empty() {
                stdout.to_string()
            } else {
                format!("{stdout}\n\n{stderr}")
            }
        } else {
            merge_outputs(&stdout, &stderr, &Self::no_output_placeholder("build"))
        };
        if output.status.success() {
            let mut msg = format!(
                "+ Build completed successfully{working_dir_msg}{bin_msg}.\nOutput: {stdout_display}"
            );
            if let Some(note) = target_note {
                msg.push('\n');
                msg.push_str(&note);
            }
            Ok(msg)
        } else {
            // Keep Error: section (tests rely on it) but also include merged content in Output
            Err(format!(
                "- Build failed{working_dir_msg}{bin_msg}.\nError: {stderr}\nOutput: {stdout_display}"
            ))
        }
    }

    /// Static version of build_implementation for use in async contexts
    async fn build_implementation_static(
        req: &BuildRequest,
        operation_id: &str,
        shell_pool_manager: Arc<ShellPoolManager>,
    ) -> Result<String, String> {
        let mut cmd_args = vec!["cargo".to_string(), "build".to_string()];

        // Add package selection
        if req.workspace.unwrap_or(false) {
            cmd_args.push("--workspace".to_string());
        }

        if let Some(exclude) = &req.exclude {
            for package in exclude {
                cmd_args.extend(vec!["--exclude".to_string(), package.clone()]);
            }
        }

        // Add target selection
        if req.lib.unwrap_or(false) {
            cmd_args.push("--lib".to_string());
        }

        if req.bins.unwrap_or(false) {
            cmd_args.push("--bins".to_string());
        }

        if let Some(bin_name) = &req.bin_name {
            cmd_args.extend(vec!["--bin".to_string(), bin_name.clone()]);
        }

        if req.examples.unwrap_or(false) {
            cmd_args.push("--examples".to_string());
        }

        if let Some(example) = &req.example {
            cmd_args.extend(vec!["--example".to_string(), example.clone()]);
        }

        if req.tests.unwrap_or(false) {
            cmd_args.push("--tests".to_string());
        }

        if let Some(test) = &req.test {
            cmd_args.extend(vec!["--test".to_string(), test.clone()]);
        }

        if req.all_targets.unwrap_or(false) {
            cmd_args.push("--all-targets".to_string());
        }

        // Add feature selection
        if let Some(features) = &req.features
            && !features.is_empty()
        {
            // Filter out literal "default" which causes error if not declared explicitly
            let filtered: Vec<String> = features
                .iter()
                .filter(|f| f.as_str() != "default")
                .cloned()
                .collect();
            if !filtered.is_empty() {
                cmd_args.extend(vec!["--features".to_string(), filtered.join(",")]);
            }
        }

        if req.all_features.unwrap_or(false) {
            cmd_args.push("--all-features".to_string());
        }

        if req.no_default_features.unwrap_or(false) {
            cmd_args.push("--no-default-features".to_string());
        }

        // Add compilation options
        if req.release.unwrap_or(false) {
            cmd_args.push("--release".to_string());
        }

        if let Some(profile) = &req.profile {
            cmd_args.extend(vec!["--profile".to_string(), profile.clone()]);
        }

        if let Some(jobs) = req.jobs {
            cmd_args.extend(vec!["--jobs".to_string(), jobs.to_string()]);
        }

        // Validate target if provided (avoid failing build for cross targets not installed)
        let mut target_note: Option<String> = None;
        if let Some(target) = &req.target {
            let target_installed = {
                use std::process::Command as StdCommand;
                // Use rustup to list targets; fallback to assuming installed if rustup not available
                if let Ok(output) = StdCommand::new("rustup")
                    .args(["target", "list", "--installed"])
                    .output()
                {
                    let list = String::from_utf8_lossy(&output.stdout);
                    list.lines().any(|l| l.trim() == target)
                } else {
                    true
                }
            };
            if target_installed {
                cmd_args.extend(vec!["--target".to_string(), target.clone()]);
            } else {
                target_note = Some(format!(
                    "[info] Requested target '{target}' not installed; building with host target instead."
                ));
            }
        }

        if let Some(target_dir) = &req.target_dir {
            cmd_args.extend(vec!["--target-dir".to_string(), target_dir.clone()]);
        }

        // Add manifest options
        if let Some(manifest_path) = &req.manifest_path {
            cmd_args.extend(vec!["--manifest-path".to_string(), manifest_path.clone()]);
        }

        // Add additional arguments
        if let Some(args) = &req.args {
            for arg in args {
                cmd_args.push(arg.clone());
            }
        }

        // Build the command string and execute using shell pool
        let command = cmd_args.join(" ");
        let output = Self::execute_cargo_command_static(
            command,
            Some(req.working_directory.clone()),
            operation_id,
            shell_pool_manager,
        )
        .await
        .map_err(|e| {
            format!(
                "- Build operation failed in {}.\nError: Failed to execute cargo build: {}",
                &req.working_directory, e
            )
        })?;

        let stdout = String::from_utf8_lossy(&output.stdout);
        let stderr = String::from_utf8_lossy(&output.stderr);

        let working_dir_msg = format!(" in {}", &req.working_directory);
        let bin_msg = if let Some(bin_name) = &req.bin_name {
            format!(" (binary: {bin_name})")
        } else {
            String::new()
        };

        // For successful builds, treat only cargo lock-wait noise as empty so placeholder still appears.
        let lock_wait_prefix = "Blocking waiting for file lock";
        let stdout_trim = stdout.trim();
        let stderr_lines: Vec<&str> = stderr.lines().collect();
        let meaningful_stderr: Vec<&str> = stderr_lines
            .iter()
            .copied()
            .filter(|l| {
                let t = l.trim();
                !(t.is_empty() || t.starts_with(lock_wait_prefix))
            })
            .collect();
        let stdout_display = if output.status.success() {
            if stdout_trim.is_empty() && meaningful_stderr.is_empty() {
                Self::no_output_placeholder("build")
            } else if stdout_trim.is_empty() {
                stderr.to_string()
            } else if meaningful_stderr.is_empty() {
                stdout.to_string()
            } else {
                format!("{stdout}\n\n{stderr}")
            }
        } else {
            merge_outputs(&stdout, &stderr, &Self::no_output_placeholder("build"))
        };
        if output.status.success() {
            let mut msg = format!(
                "+ Build completed successfully{working_dir_msg}{bin_msg}.\nOutput: {stdout_display}"
            );
            if let Some(note) = target_note {
                msg.push('\n');
                msg.push_str(&note);
            }
            Ok(msg)
        } else {
            // Keep Error: section (tests rely on it) but also include merged content in Output
            Err(format!(
                "- Build failed{working_dir_msg}{bin_msg}.\nError: {stderr}\nOutput: {stdout_display}"
            ))
        }
    }

    /// Static version of execute_cargo_command for use in async contexts
    async fn execute_cargo_command_static(
        command: String,
        working_directory: Option<String>,
        operation_id: &str,
        shell_pool_manager: Arc<ShellPoolManager>,
    ) -> Result<std::process::Output, Box<dyn std::error::Error + Send + Sync>> {
        use std::path::PathBuf;
        use tokio::process::Command;

        // Try shell pool first if we have a working directory
        if let Some(ref working_dir) = working_directory {
            let working_dir_path = PathBuf::from(working_dir);

            tracing::debug!(
                operation_id = operation_id,
                command = %command,
                working_dir = %working_dir,
                "Attempting to use shell pool for cargo command"
            );

            // Try to get a shell from the pool
            if let Some(mut shell) = shell_pool_manager.get_shell(&working_dir_path).await {
                // Create shell command for the pool
                let shell_command = ShellCommand {
                    id: uuid::Uuid::new_v4().to_string(),
                    command: vec!["bash".to_string(), "-c".to_string(), command.clone()],
                    working_dir: working_dir.clone(),
                    timeout_ms: 300_000, // 5 minute timeout
                };
                tracing::info!(
                    operation_id = operation_id,
                    "[static] Sending command to shell pool shell_id={} cmd={}",
                    shell.id(),
                    command
                );
                let exec_result = shell.execute_command(shell_command).await;
                let shell_id = shell.id().to_string();
                match exec_result {
                    Ok(shell_response) => {
                        tracing::info!(
                            operation_id = operation_id,
                            shell_id = %shell_id,
                            exit_code = shell_response.exit_code,
                            stdout_len = shell_response.stdout.len(),
                            stderr_len = shell_response.stderr.len(),
                            duration_ms = shell_response.duration_ms,
                            "Shell pool execution successful"
                        );

                        // Convert ShellResponse to std::process::Output
                        use std::process::Output;

                        // Get ExitStatus by running a simple command
                        let exit_status = if shell_response.exit_code == 0 {
                            Command::new("true").status().await.unwrap()
                        } else {
                            Command::new("false").status().await.unwrap()
                        };

                        let output = Output {
                            status: exit_status,
                            stdout: shell_response.stdout.into_bytes(),
                            stderr: shell_response.stderr.into_bytes(),
                        };

                        shell_pool_manager.return_shell(shell).await;
                        return Ok(output);
                    }
                    Err(e) => {
                        tracing::warn!(
                            operation_id = operation_id,
                            shell_id = %shell_id,
                            error = %e,
                            "Shell pool execution failed, will fall back"
                        );
                        if shell.is_healthy() {
                            shell_pool_manager.return_shell(shell).await;
                        }
                        // Fall through
                    }
                }
            } else {
                tracing::debug!(
                    operation_id = operation_id,
                    "No shell available from pool, using direct spawn"
                );
            }
        }

        // Fallback to direct spawn (original behavior)
        tracing::debug!(
            operation_id = operation_id,
            command = %command,
            "Using direct spawn for cargo command"
        );

        let mut cmd = if cfg!(target_os = "windows") {
            let mut cmd = Command::new("cmd");
            cmd.args(["/C", &command]);
            cmd
        } else {
            let mut cmd = Command::new("bash");
            cmd.args(["-c", &command]);
            cmd
        };

        if let Some(ref working_dir) = working_directory {
            cmd.current_dir(working_dir);
        }

        cmd.output()
            .await
            .map_err(|e| Box::new(e) as Box<dyn std::error::Error + Send + Sync>)
    }

    #[tool(
        description = "CARGO RUN: Faster than terminal cargo. Use enable_async_notification=true for long-running apps to multitask. Structured output with isolation. Always use async_cargo_mcp MCP tools; do not run cargo in a terminal. For operations >1s, set enable_async_notification=true and call mcp_async_cargo_m_wait with specific operation_ids to collect results."
    )]
    async fn run(
        &self,
        Parameters(req): Parameters<RunRequest>,
        context: RequestContext<RoleServer>,
    ) -> Result<CallToolResult, ErrorData> {
        let run_id = self.generate_operation_id_for("run");

        // Check if we should run synchronously or use async notifications
        if self.should_run_synchronously(req.enable_async_notification) {
            // Synchronous operation for when async notifications are disabled
            match Self::run_implementation(&req).await {
                Ok(result_msg) => Ok(CallToolResult::success(vec![Content::text(result_msg)])),
                Err(error_msg) => Ok(CallToolResult::success(vec![Content::text(error_msg)])),
            }
        } else {
            // TRUE 2-STAGE ASYNC PATTERN:
            // 1. Send immediate response that operation has started
            // 2. Spawn background task to do actual work and send notifications

            let peer = context.peer.clone();
            let req_clone = req.clone();
            let run_id_clone = run_id.clone();
            let monitor = self.monitor.clone();

            // Register operation before spawn so wait() can find it immediately
            self.register_async_operation(
                &run_id,
                "cargo run",
                "Running application in the background",
                Some(req.working_directory.clone()),
            )
            .await;

            // Spawn background task for actual run work
            tokio::spawn(async move {
                // Create MCP callback sender to notify the LLM client
                let callback = mcp_callback(peer, run_id_clone.clone());

                // Send started notification immediately
                let _ = callback
                    .send_progress(ProgressUpdate::Started {
                        operation_id: run_id_clone.clone(),
                        command: "cargo run".to_string(),
                        description: "Running application in the background".to_string(),
                    })
                    .await;

                // Do the actual run work
                let started_at = Instant::now();
                let result = Self::run_implementation(&req_clone).await;

                // Store result for wait()
                let _ = monitor
                    .complete_operation(&run_id_clone, result.clone())
                    .await;

                // Send completion notification
                let duration_ms = started_at.elapsed().as_millis() as u64;
                let completion_update = match result {
                    Ok(msg) => ProgressUpdate::Completed {
                        operation_id: run_id_clone,
                        message: msg,
                        duration_ms,
                    },
                    Err(err) => ProgressUpdate::Failed {
                        operation_id: run_id_clone,
                        error: err,
                        duration_ms,
                    },
                };

                let _ = callback.send_progress(completion_update).await;
            });

            // Return immediate response to LLM - this is the "first stage"
            let tool_hint = self.generate_tool_hint(&run_id, "run");
            let timestamp = timestamp::format_current_time();
            Ok(CallToolResult::success(vec![Content::text(format!(
                "Run operation {run_id} started at {timestamp} in the background.{tool_hint}"
            ))]))
        }
    }

    /// Internal implementation of run logic
    async fn run_implementation(req: &RunRequest) -> Result<String, String> {
        use tokio::process::Command;

        let mut cmd = Command::new("cargo");
        cmd.arg("run");

        // Add feature selection
        if let Some(features) = &req.features
            && !features.is_empty()
        {
            cmd.arg("--features").arg(features.join(","));
        }

        if req.all_features.unwrap_or(false) {
            cmd.arg("--all-features");
        }

        if req.no_default_features.unwrap_or(false) {
            cmd.arg("--no-default-features");
        }

        // Add compilation options
        if req.release.unwrap_or(false) {
            cmd.arg("--release");
        }

        if let Some(profile) = &req.profile {
            cmd.arg("--profile").arg(profile);
        }

        if let Some(target) = &req.target {
            cmd.arg("--target").arg(target);
        }

        if let Some(jobs) = req.jobs {
            cmd.arg("--jobs").arg(jobs.to_string());
        }

        // Add manifest path
        if let Some(manifest_path) = &req.manifest_path {
            cmd.arg("--manifest-path").arg(manifest_path);
        }

        // Add --bin parameter if specified
        if let Some(bin_name) = &req.bin_name {
            cmd.arg("--bin").arg(bin_name);
        }

        // Add additional cargo arguments
        if let Some(cargo_args) = &req.cargo_args {
            for arg in cargo_args {
                cmd.arg(arg);
            }
        }

        // Add binary arguments after -- separator
        if let Some(binary_args) = &req.binary_args
            && !binary_args.is_empty()
        {
            tracing::debug!("Adding binary args: {binary_args:?}");
            cmd.arg("--");
            for arg in binary_args {
                cmd.arg(arg);
                tracing::debug!("Added binary arg: {arg}");
            }
        }

        // Set working directory
        cmd.current_dir(&req.working_directory);

        let output = cmd
            .output()
            .await
            .map_err(|e| format!("Run operation failed: Failed to execute cargo run: {e}"))?;

        let stdout = String::from_utf8_lossy(&output.stdout);
        let stderr = String::from_utf8_lossy(&output.stderr);

        let working_dir_msg = format!(" in {}", &req.working_directory);
        let bin_msg = if let Some(bin_name) = &req.bin_name {
            format!(" (binary: {bin_name})")
        } else {
            String::new()
        };

        let args_msg = if let Some(binary_args) = &req.binary_args {
            if !binary_args.is_empty() {
                format!(" with args: [{}]", binary_args.join(", "))
            } else {
                String::new()
            }
        } else {
            String::new()
        };

        if output.status.success() {
            // Merge stdout+stderr so compile lines (on stderr) always appear in Output section.
            let merged = merge_outputs(&stdout, &stderr, &Self::no_output_placeholder("run"));
            Ok(format!(
                "+ Run operation completed successfully{working_dir_msg}{bin_msg}{args_msg}.\nOutput: {merged}"
            ))
        } else {
            Err(format!(
                "- Run operation failed{working_dir_msg}{bin_msg}{args_msg}.\nErrors: {stderr}\nOutput: {stdout}"
            ))
        }
    }

    #[tool(
        description = "CARGO TEST: Faster than terminal cargo. Provides complete error output but runs slower than nextest. Use when you need detailed failure information. ALWAYS use enable_async_notification=true for test suites to multitask. Always use async_cargo_mcp MCP tools; do not run cargo in a terminal. For operations >1s, set enable_async_notification=true and call mcp_async_cargo_m_wait with specific operation_ids to collect results."
    )]
    async fn test(
        &self,
        Parameters(req): Parameters<TestRequest>,
        context: RequestContext<RoleServer>,
    ) -> Result<CallToolResult, ErrorData> {
        let test_id = self.generate_operation_id_for("test");

        // Check if async notifications are enabled and not in synchronous mode
        if self.should_run_synchronously(req.enable_async_notification) {
            // Synchronous operation
            match Self::test_implementation(&req).await {
                Ok(result_msg) => Ok(CallToolResult::success(vec![Content::text(result_msg)])),
                Err(error_msg) => Ok(CallToolResult::success(vec![Content::text(error_msg)])),
            }
        } else {
            // TRUE 2-STAGE ASYNC PATTERN:
            // 1. Send immediate response that operation has started
            // 2. Spawn background task to do actual work and send notifications

            let peer = context.peer.clone();
            let req_clone = req.clone();
            let test_id_clone = test_id.clone();
            let monitor = self.monitor.clone();

            // Register operation before spawn
            self.register_async_operation(
                &test_id,
                "cargo test",
                "Running test suite in the background",
                Some(req.working_directory.clone()),
            )
            .await;

            // Spawn background task for actual test work
            tokio::spawn(async move {
                // Create MCP callback sender to notify the LLM client
                let callback = mcp_callback(peer, test_id_clone.clone());

                // Send started notification immediately
                let _ = callback
                    .send_progress(ProgressUpdate::Started {
                        operation_id: test_id_clone.clone(),
                        command: "cargo test".to_string(),
                        description: "Running test suite in the background".to_string(),
                    })
                    .await;

                // Do the actual test work
                let started_at = Instant::now();
                let result = Self::test_implementation(&req_clone).await;
                // Store for wait
                let _ = monitor
                    .complete_operation(&test_id_clone, result.clone())
                    .await;

                // Send completion notification
                let duration_ms = started_at.elapsed().as_millis() as u64;
                let completion_update = match result {
                    Ok(msg) => ProgressUpdate::Completed {
                        operation_id: test_id_clone,
                        message: msg,
                        duration_ms,
                    },
                    Err(err) => ProgressUpdate::Failed {
                        operation_id: test_id_clone,
                        error: err,
                        duration_ms,
                    },
                };

                let _ = callback.send_progress(completion_update).await;
            });

            // Return immediate response to LLM - this is the "first stage"
            let tool_hint = self.generate_tool_hint(&test_id, "test");
            let timestamp = timestamp::format_current_time();
            Ok(CallToolResult::success(vec![Content::text(format!(
                "Test operation {test_id} started at {timestamp} in the background.{tool_hint}"
            ))]))
        }
    }

    /// Internal implementation of test logic
    pub async fn test_implementation(req: &TestRequest) -> Result<String, String> {
        use tokio::process::Command;

        let test_id = uuid::Uuid::new_v4().to_string()[..8].to_string();

        let mut cmd = Command::new("cargo");
        cmd.arg("test");

        // Add package selection
        if let Some(package) = &req.package {
            cmd.arg("--package").arg(package);
        }

        if req.workspace.unwrap_or(false) {
            cmd.arg("--workspace");
        }

        if let Some(exclude) = &req.exclude {
            for pkg in exclude {
                cmd.arg("--exclude").arg(pkg);
            }
        }

        // Add target selection
        if req.lib.unwrap_or(false) {
            cmd.arg("--lib");
        }

        if req.bins.unwrap_or(false) {
            cmd.arg("--bins");
        }

        if let Some(bin) = &req.bin {
            cmd.arg("--bin").arg(bin);
        }

        if req.examples.unwrap_or(false) {
            cmd.arg("--examples");
        }

        if let Some(example) = &req.example {
            cmd.arg("--example").arg(example);
        }

        if req.tests.unwrap_or(false) {
            cmd.arg("--tests");
        }

        if let Some(test) = &req.test {
            cmd.arg("--test").arg(test);
        }

        if req.all_targets.unwrap_or(false) {
            cmd.arg("--all-targets");
        }

        if req.doc.unwrap_or(false) {
            cmd.arg("--doc");
        }

        // Add feature selection
        if let Some(features) = &req.features
            && !features.is_empty()
        {
            cmd.arg("--features").arg(features.join(","));
        }

        if req.all_features.unwrap_or(false) {
            cmd.arg("--all-features");
        }

        if req.no_default_features.unwrap_or(false) {
            cmd.arg("--no-default-features");
        }

        // Add compilation options
        if req.release.unwrap_or(false) {
            cmd.arg("--release");
        }

        if let Some(profile) = &req.profile {
            cmd.arg("--profile").arg(profile);
        }

        if let Some(jobs) = req.jobs {
            cmd.arg("--jobs").arg(jobs.to_string());
        }

        if let Some(target) = &req.target {
            cmd.arg("--target").arg(target);
        }

        // Add test options
        if req.no_run.unwrap_or(false) {
            cmd.arg("--no-run");
        }

        if req.no_fail_fast.unwrap_or(false) {
            cmd.arg("--no-fail-fast");
        }

        // Add manifest options
        if let Some(manifest_path) = &req.manifest_path {
            cmd.arg("--manifest-path").arg(manifest_path);
        }

        // Add additional cargo arguments
        if let Some(args) = &req.args {
            for arg in args {
                cmd.arg(arg);
            }
        }

        // Add test name filter as positional argument
        if let Some(test_name) = &req.test_name {
            cmd.arg(test_name);
        }

        // Add test arguments after -- separator
        if let Some(test_args) = &req.test_args
            && !test_args.is_empty()
        {
            cmd.arg("--");
            for arg in test_args {
                cmd.arg(arg);
            }
        }

        // Set working directory
        cmd.current_dir(&req.working_directory);

        let output = cmd
            .output()
            .await
            .map_err(|e| format!("Failed to execute cargo test: {e}"))?;

        let stdout = String::from_utf8_lossy(&output.stdout);
        let stderr = String::from_utf8_lossy(&output.stderr);

        let working_dir_msg = format!(" in {}", &req.working_directory);
        let test_filter_msg = if let Some(test_name) = &req.test_name {
            format!(" (filter: {test_name})")
        } else {
            String::new()
        };

        if output.status.success() {
            let merged = merge_outputs(&stdout, &stderr, &Self::no_output_placeholder("test"));
            Ok(format!(
                "Test operation #{test_id} completed successfully{working_dir_msg}{test_filter_msg}.\nOutput: {merged}"
            ))
        } else {
            Err(format!(
                "- Test operation #{test_id} failed{working_dir_msg}{test_filter_msg}.\nErrors: {stderr}\nOutput: {stdout}"
            ))
        }
    }

    #[tool(
        description = "CARGO CHECK: Faster than terminal cargo. Fast validation - async optional for large projects. Quick compile check. Always use async_cargo_mcp MCP tools; do not run cargo in a terminal. For operations >1s, set enable_async_notification=true and call mcp_async_cargo_m_wait with specific operation_ids to collect results."
    )]
    async fn check(
        &self,
        Parameters(req): Parameters<CheckRequest>,
        context: RequestContext<RoleServer>,
    ) -> Result<CallToolResult, ErrorData> {
        let check_id = self.generate_operation_id_for("check");

        // Check if we should run synchronously or use async notifications
        if self.should_run_synchronously(req.enable_async_notification) {
            // Synchronous operation for when async notifications are disabled
            let result = Self::check_implementation(&req).await;
            return Self::handle_sync_result(
                "check",
                "cargo check",
                "Synchronous check operation",
                result,
            );
        } else {
            // TRUE 2-STAGE ASYNC PATTERN:
            // 1. Send immediate response that operation has started
            // 2. Spawn background task to do actual work and send notifications

            let peer = context.peer.clone();
            let req_clone = req.clone();
            let check_id_clone = check_id.clone();
            let monitor = self.monitor.clone();

            // Register operation before spawn
            self.register_async_operation(
                &check_id,
                "cargo check",
                "Checking project in the background",
                Some(req.working_directory.clone()),
            )
            .await;

            // Spawn background task for actual check work
            tokio::spawn(async move {
                // Create MCP callback sender to notify the LLM client
                let callback = mcp_callback(peer, check_id_clone.clone());

                // Send started notification immediately
                let _ = callback
                    .send_progress(ProgressUpdate::Started {
                        operation_id: check_id_clone.clone(),
                        command: "cargo check".to_string(),
                        description: "Checking project in the background".to_string(),
                    })
                    .await;

                // Do the actual check work
                let started_at = Instant::now();
                let result = Self::check_implementation(&req_clone).await;
                // Store for wait
                let _ = monitor
                    .complete_operation(&check_id_clone, result.clone())
                    .await;

                // Send completion notification
                let duration_ms = started_at.elapsed().as_millis() as u64;
                let completion_update = match result {
                    Ok(msg) => ProgressUpdate::Completed {
                        operation_id: check_id_clone,
                        message: msg,
                        duration_ms,
                    },
                    Err(err) => ProgressUpdate::Failed {
                        operation_id: check_id_clone,
                        error: err,
                        duration_ms,
                    },
                };

                let _ = callback.send_progress(completion_update).await;
            });

            // Return immediate response to LLM - this is the "first stage"
            let tool_hint = self.generate_tool_hint(&check_id, "check");
            let timestamp = timestamp::format_current_time();
            Ok(CallToolResult::success(vec![Content::text(format!(
                "+ Check operation {check_id} started at {timestamp} in the background.{tool_hint}"
            ))]))
        }
    }

    /// Internal implementation of check logic
    async fn check_implementation(req: &CheckRequest) -> Result<String, String> {
        use tokio::process::Command;

        let mut cmd = Command::new("cargo");
        cmd.arg("check");

        // Set working directory
        cmd.current_dir(&req.working_directory);

        let output = cmd.output().await.map_err(|e| {
            format!(
                "- Check operation failed in {}.\nError: Failed to execute cargo check: {}",
                &req.working_directory, e
            )
        })?;

        let stdout = String::from_utf8_lossy(&output.stdout);
        let stderr = String::from_utf8_lossy(&output.stderr);

        let working_dir_msg = format!(" in {}", &req.working_directory);

        if output.status.success() {
            let merged = merge_outputs(&stdout, &stderr, &Self::no_output_placeholder("check"));
            Ok(format!(
                "+ Check operation completed successfully{working_dir_msg}.\nOutput: {merged}"
            ))
        } else {
            Err(format!(
                "- Check operation failed{working_dir_msg}.\nErrors: {stderr}\nOutput: {stdout}"
            ))
        }
    }

    #[tool(
        description = "CARGO ADD: Faster than terminal cargo. Synchronous operation for Cargo.toml modifications. Handles version conflicts. Always use async_cargo_mcp MCP tools; do not run cargo in a terminal. For operations >1s, set enable_async_notification=true and call mcp_async_cargo_m_wait with specific operation_ids to collect results."
    )]
    async fn add(
        &self,
        Parameters(req): Parameters<DependencyRequest>,
    ) -> Result<CallToolResult, ErrorData> {
        let add_id = self.generate_operation_id_for("add");

        // Always use synchronous execution for Cargo.toml modifications
        use tokio::process::Command;

        let mut cmd = Command::new("cargo");

        // Build the dependency specification
        let dep_spec = if let Some(version) = &req.version {
            format!("{}@{}", req.name, version)
        } else {
            req.name.clone()
        };

        cmd.arg("add").arg(&dep_spec);

        // Set working directory
        cmd.current_dir(&req.working_directory);

        // Add optional features
        if let Some(features) = &req.features
            && !features.is_empty()
        {
            cmd.arg("--features").arg(features.join(","));
        }

        // Add optional flag
        if req.optional.unwrap_or(false) {
            cmd.arg("--optional");
        }

        let output = cmd.output().await.map_err(|e| {
            ErrorData::internal_error(format!("Failed to execute cargo add: {e}"), None)
        })?;

        let stdout = String::from_utf8_lossy(&output.stdout);
        let stderr = String::from_utf8_lossy(&output.stderr);

        let working_dir_msg = format!(" in {}", &req.working_directory);

        let result_msg = if output.status.success() {
            format!(
                "➕ Add operation #{add_id} completed successfully{working_dir_msg}.\nAdded dependency: {}\nOutput: {stdout}",
                req.name
            )
        } else {
            format!(
                "- Add operation #{add_id} failed{working_dir_msg}.\nDependency: {}\nError: {stderr}\nOutput: {stdout}",
                req.name
            )
        };

        Ok(CallToolResult::success(vec![Content::text(result_msg)]))
    }

    #[tool(
        description = "CARGO REMOVE: Faster than terminal cargo. Synchronous operation for Cargo.toml modifications. Prevents Cargo.toml corruption. Always use async_cargo_mcp MCP tools; do not run cargo in a terminal. For operations >1s, set enable_async_notification=true and call mcp_async_cargo_m_wait with specific operation_ids to collect results."
    )]
    async fn remove(
        &self,
        Parameters(req): Parameters<RemoveDependencyRequest>,
    ) -> Result<CallToolResult, ErrorData> {
        let remove_id = self.generate_operation_id_for("remove");

        // Always use synchronous execution for Cargo.toml modifications
        use tokio::process::Command;

        let mut cmd = Command::new("cargo");
        cmd.arg("remove").arg(&req.name);

        // Set working directory
        cmd.current_dir(&req.working_directory);

        let output = cmd.output().await.map_err(|e| {
            ErrorData::internal_error(format!("Failed to execute cargo remove: {e}"), None)
        })?;

        let stdout = String::from_utf8_lossy(&output.stdout);
        let stderr = String::from_utf8_lossy(&output.stderr);

        let working_dir_msg = format!(" in {}", &req.working_directory);

        let merged = merge_outputs(&stdout, &stderr, "(no remove output captured)");
        let result_msg = if output.status.success() {
            format!(
                "➖ Remove operation #{remove_id} completed successfully{working_dir_msg}.\nRemoved dependency: {}\nOutput: {merged}",
                req.name
            )
        } else {
            format!(
                "- Remove operation #{remove_id} failed{working_dir_msg}.\nDependency: {}\nErrors: {stderr}\nOutput: {merged}",
                req.name
            )
        };

        Ok(CallToolResult::success(vec![Content::text(result_msg)]))
    }

    #[tool(
        description = "CARGO UPDATE: Faster than terminal cargo. Synchronous operation - returns results immediately once cargo lock is acquired. Updates dependencies to latest compatible versions. Always use async_cargo_mcp MCP tools; do not run cargo in a terminal."
    )]
    async fn update(
        &self,
        Parameters(req): Parameters<UpdateRequest>,
    ) -> Result<CallToolResult, ErrorData> {
        // Always use synchronous execution for dependency updates
        match Self::update_implementation(&req).await {
            Ok(result_msg) => Ok(CallToolResult::success(vec![Content::text(result_msg)])),
            Err(error_msg) => Ok(CallToolResult::success(vec![Content::text(error_msg)])),
        }
    }

    /// Internal implementation of update logic
    async fn update_implementation(req: &UpdateRequest) -> Result<String, String> {
        use tokio::process::Command;

        let mut cmd = Command::new("cargo");
        cmd.arg("update");

        // Set working directory
        cmd.current_dir(&req.working_directory);

        let output = cmd
            .output()
            .await
            .map_err(|e| format!("Update operation failed: Failed to execute cargo update: {e}"))?;

        let stdout = String::from_utf8_lossy(&output.stdout);
        let stderr = String::from_utf8_lossy(&output.stderr);

        let working_dir_msg = format!(" in {}", &req.working_directory);
        let merged = merge_outputs(&stdout, &stderr, "(no update output captured)");

        if output.status.success() {
            Ok(format!(
                "Update operation completed successfully{working_dir_msg}.\nOutput: {merged}"
            ))
        } else {
            Err(format!(
                "- Update operation failed{working_dir_msg}.\nErrors: {stderr}\nOutput: {merged}"
            ))
        }
    }

    #[tool(
        description = "CARGO DOC: Faster than terminal cargo. Use enable_async_notification=true for large codebases to multitask. Creates LLM-friendly API reference. Always use async_cargo_mcp MCP tools; do not run cargo in a terminal. For operations >1s, set enable_async_notification=true and call mcp_async_cargo_m_wait with specific operation_ids to collect results."
    )]
    async fn doc(
        &self,
        Parameters(req): Parameters<DocRequest>,
        context: RequestContext<RoleServer>,
    ) -> Result<CallToolResult, ErrorData> {
        let doc_id = self.generate_operation_id_for("doc");

        // Check if we should run synchronously or use async notifications
        if self.should_run_synchronously(req.enable_async_notification) {
            // Synchronous operation for when async notifications are disabled
            match Self::doc_implementation(&req).await {
                Ok(result_msg) => Ok(CallToolResult::success(vec![Content::text(result_msg)])),
                Err(error_msg) => Ok(CallToolResult::success(vec![Content::text(error_msg)])),
            }
        } else {
            // TRUE 2-STAGE ASYNC PATTERN:
            // 1. Send immediate response that operation has started
            // 2. Spawn background task to do actual work and send notifications

            let peer = context.peer.clone();
            let req_clone = req.clone();
            let doc_id_clone = doc_id.clone();
            let monitor = self.monitor.clone();

            // Register operation before spawn
            self.register_async_operation(
                &doc_id,
                "cargo doc",
                "Generating documentation in the background",
                Some(req.working_directory.clone()),
            )
            .await;

            // Spawn background task for actual doc generation work
            tokio::spawn(async move {
                // Create MCP callback sender to notify the LLM client
                let callback = mcp_callback(peer, doc_id_clone.clone());

                // Send started notification immediately
                let _ = callback
                    .send_progress(ProgressUpdate::Started {
                        operation_id: doc_id_clone.clone(),
                        command: "cargo doc".to_string(),
                        description: "Generating documentation in the background".to_string(),
                    })
                    .await;

                // Do the actual doc generation work
                let started_at = Instant::now();
                let result = Self::doc_implementation(&req_clone).await;
                // Store for wait
                let _ = monitor
                    .complete_operation(&doc_id_clone, result.clone())
                    .await;

                // Send completion notification
                let duration_ms = started_at.elapsed().as_millis() as u64;
                let completion_update = match result {
                    Ok(msg) => ProgressUpdate::Completed {
                        operation_id: doc_id_clone,
                        message: msg,
                        duration_ms,
                    },
                    Err(err) => ProgressUpdate::Failed {
                        operation_id: doc_id_clone,
                        error: err,
                        duration_ms,
                    },
                };

                let _ = callback.send_progress(completion_update).await;
            });

            // Return immediate response to LLM - this is the "first stage"
            let tool_hint = self.generate_tool_hint(&doc_id, "documentation generation");
            let timestamp = timestamp::format_current_time();
            Ok(CallToolResult::success(vec![Content::text(format!(
                "📚 Documentation generation {doc_id} started at {timestamp} in the background.{tool_hint}"
            ))]))
        }
    }

    // (HTML content parsing removed; doc tool reports path only)

    /// Internal implementation of doc generation logic
    async fn doc_implementation(req: &DocRequest) -> Result<String, String> {
        use tokio::process::Command;

        let mut cmd = Command::new("cargo");
        cmd.arg("doc").arg("--no-deps");

        // Set working directory
        cmd.current_dir(&req.working_directory);

        let output = cmd.output().await.map_err(|e| {
            format!("Documentation generation failed: Failed to execute cargo doc: {e}")
        })?;

        let stdout = String::from_utf8_lossy(&output.stdout);
        let stderr = String::from_utf8_lossy(&output.stderr);

        let working_dir_msg = format!(" in {}", &req.working_directory);

        if output.status.success() {
            // Try to determine the crate name for the documentation path
            let crate_name = {
                let cargo_toml_path = format!("{}/Cargo.toml", &req.working_directory);
                std::fs::read_to_string(&cargo_toml_path)
                    .ok()
                    .and_then(|content| {
                        content
                            .lines()
                            .find(|line| line.trim().starts_with("name"))
                            .and_then(|line| {
                                line.split('=')
                                    .nth(1)?
                                    .trim()
                                    .trim_matches('"')
                                    .split(' ')
                                    .next()
                                    .map(|s| s.replace('-', "_"))
                            })
                    })
                    .unwrap_or_else(|| "unknown_crate".to_string())
            };

            let doc_path = format!(
                "{}/target/doc/{}/index.html",
                &req.working_directory, crate_name
            );

            let merged = merge_outputs(&stdout, &stderr, &Self::no_output_placeholder("doc"));
            Ok(format!(
                "📚 Documentation generation completed successfully{working_dir_msg}.\nDocumentation generated at: {doc_path}\nThe generated documentation provides comprehensive API information that can be used by LLMs for more accurate and up-to-date project understanding.\n💡 Tip: Use this documentation to get the latest API details, examples, and implementation notes that complement the source code.\n\nOutput: {merged}"
            ))
        } else {
            Err(format!(
                "- Documentation generation failed{working_dir_msg}.\nErrors: {stderr}\nOutput: {stdout}"
            ))
        }
    }
    #[tool(
        description = "CARGO CLIPPY: Faster than terminal cargo. Supports --fix via args=['--fix','--allow-dirty']. Fast operation - async optional. Always use async_cargo_mcp MCP tools; do not run cargo in a terminal. For operations >1s, set enable_async_notification=true and call mcp_async_cargo_m_wait with specific operation_ids to collect results."
    )]
    async fn clippy(
        &self,
        Parameters(req): Parameters<ClippyRequest>,
        context: RequestContext<RoleServer>,
    ) -> Result<CallToolResult, ErrorData> {
        let clippy_id = self.generate_operation_id_for("clippy");

        // Check if we should run synchronously or use async notifications
        if self.should_run_synchronously(req.enable_async_notification) {
            // Synchronous operation for when async notifications are disabled
            match Self::clippy_implementation(&req).await {
                Ok(result_msg) => Ok(CallToolResult::success(vec![Content::text(result_msg)])),
                Err(error_msg) => Ok(CallToolResult::success(vec![Content::text(error_msg)])),
            }
        } else {
            // TRUE 2-STAGE ASYNC PATTERN:
            // 1. Send immediate response that operation has started
            // 2. Spawn background task to do actual work and send notifications

            let peer = context.peer.clone();
            let req_clone = req.clone();
            let clippy_id_clone = clippy_id.clone();
            let monitor = self.monitor.clone();

            // Register operation before spawn
            self.register_async_operation(
                &clippy_id,
                "cargo clippy",
                "Running linter in the background",
                Some(req.working_directory.clone()),
            )
            .await;

            // Spawn background task for actual clippy work
            tokio::spawn(async move {
                // Create MCP callback sender to notify the LLM client
                let callback = mcp_callback(peer, clippy_id_clone.clone());

                // Send started notification immediately
                let _ = callback
                    .send_progress(ProgressUpdate::Started {
                        operation_id: clippy_id_clone.clone(),
                        command: "cargo clippy".to_string(),
                        description: "Running linter in the background".to_string(),
                    })
                    .await;

                // Do the actual clippy work
                let started_at = Instant::now();
                let result = Self::clippy_implementation(&req_clone).await;
                // Store for wait
                let _ = monitor
                    .complete_operation(&clippy_id_clone, result.clone())
                    .await;

                // Send completion notification
                let duration_ms = started_at.elapsed().as_millis() as u64;
                let completion_update = match result {
                    Ok(msg) => ProgressUpdate::Completed {
                        operation_id: clippy_id_clone,
                        message: msg,
                        duration_ms,
                    },
                    Err(err) => ProgressUpdate::Failed {
                        operation_id: clippy_id_clone,
                        error: err,
                        duration_ms,
                    },
                };

                let _ = callback.send_progress(completion_update).await;
            });

            // Return immediate response to LLM - this is the "first stage"
            let tool_hint = self.generate_tool_hint(&clippy_id, "clippy linting");
            let timestamp = timestamp::format_current_time();
            Ok(CallToolResult::success(vec![Content::text(format!(
                "Clippy operation {clippy_id} started at {timestamp} in the background.{tool_hint}"
            ))]))
        }
    }

    /// Internal implementation of clippy logic
    async fn clippy_implementation(req: &ClippyRequest) -> Result<String, String> {
        use tokio::process::Command;

        let mut cmd = Command::new("cargo");
        cmd.arg("clippy");

        // Add any additional arguments passed to clippy
        if let Some(args) = &req.args {
            cmd.args(args);
        }

        cmd.current_dir(&req.working_directory);

        let output = cmd
            .output()
            .await
            .map_err(|e| format!("Clippy operation failed: Failed to execute cargo clippy: {e}"))?;

        let stdout = String::from_utf8_lossy(&output.stdout);
        let stderr = String::from_utf8_lossy(&output.stderr);

        let working_dir_msg = format!(" in {}", &req.working_directory);

        if output.status.success() {
            let merged = merge_outputs(&stdout, &stderr, &Self::no_output_placeholder("clippy"));
            Ok(format!(
                "Clippy operation passed with no warnings{working_dir_msg}.\nOutput: {merged}",
            ))
        } else {
            // Even on failure, ensure stderr also visible in Output (besides Errors) for parity with other commands
            let merged = merge_outputs(&stdout, &stderr, &Self::no_output_placeholder("clippy"));
            Err(format!(
                "- Clippy operation failed{working_dir_msg}.\nErrors: {stderr}\nOutput: {merged}",
            ))
        }
    }

    #[tool(
        description = "CARGO NEXTEST: Faster than terminal cargo. Faster test runner - preferred for most testing. Use 'test' only when you need more complete error output for failing tests. ALWAYS use enable_async_notification=true for test suites to multitask. Always use async_cargo_mcp MCP tools; do not run cargo in a terminal. For operations >1s, set enable_async_notification=true and call mcp_async_cargo_m_wait with specific operation_ids to collect results."
    )]
    async fn nextest(
        &self,
        Parameters(req): Parameters<NextestRequest>,
        context: RequestContext<RoleServer>,
    ) -> Result<CallToolResult, ErrorData> {
        let nextest_id = self.generate_operation_id_for("nextest");

        // First check if nextest is available
        let nextest_check = tokio::process::Command::new("cargo")
            .args(["nextest", "--version"])
            .output()
            .await;

        if nextest_check.is_err() || !nextest_check.unwrap().status.success() {
            return Ok(CallToolResult::success(vec![Content::text(format!(
                r#"- Nextest operation #{nextest_id} failed: cargo-nextest is not installed. 
📦 Install with: cargo install cargo-nextest
🔄 Falling back to regular cargo test is recommended."#
            ))]));
        }

        // Check if we should run synchronously or use async notifications
        if self.should_run_synchronously(req.enable_async_notification) {
            // Synchronous operation for when async notifications are disabled
            match Self::nextest_implementation(&req).await {
                Ok(result_msg) => Ok(CallToolResult::success(vec![Content::text(result_msg)])),
                Err(error_msg) => Ok(CallToolResult::success(vec![Content::text(error_msg)])),
            }
        } else {
            // TRUE 2-STAGE ASYNC PATTERN:
            // 1. Send immediate response that operation has started
            // 2. Spawn background task to do actual work and send notifications

            let peer = context.peer.clone();
            let req_clone = req.clone();
            let nextest_id_clone = nextest_id.clone();
            let monitor = self.monitor.clone();

            // Register operation before spawn
            self.register_async_operation(
                &nextest_id,
                "cargo nextest run",
                "Running fast test suite in the background",
                Some(req.working_directory.clone()),
            )
            .await;

            // Spawn background task for actual nextest work
            tokio::spawn(async move {
                // Create MCP callback sender to notify the LLM client
                let callback = mcp_callback(peer, nextest_id_clone.clone());

                // Send started notification immediately
                let _ = callback
                    .send_progress(ProgressUpdate::Started {
                        operation_id: nextest_id_clone.clone(),
                        command: "cargo nextest run".to_string(),
                        description: "Running fast test suite in the background".to_string(),
                    })
                    .await;

                // Do the actual nextest work
                let started_at = Instant::now();
                let result = Self::nextest_implementation(&req_clone).await;
                // Store for wait
                let _ = monitor
                    .complete_operation(&nextest_id_clone, result.clone())
                    .await;

                // Send completion notification
                let duration_ms = started_at.elapsed().as_millis() as u64;
                let completion_update = match result {
                    Ok(msg) => ProgressUpdate::Completed {
                        operation_id: nextest_id_clone,
                        message: msg,
                        duration_ms,
                    },
                    Err(err) => ProgressUpdate::Failed {
                        operation_id: nextest_id_clone,
                        error: err,
                        duration_ms,
                    },
                };

                let _ = callback.send_progress(completion_update).await;
            });

            // Return immediate response to LLM - this is the "first stage"
            let tool_hint = self.generate_tool_hint(&nextest_id, "nextest");
            let timestamp = timestamp::format_current_time();
            Ok(CallToolResult::success(vec![Content::text(format!(
                "Nextest operation {nextest_id} started at {timestamp} in the background.{tool_hint}"
            ))]))
        }
    }

    /// Internal implementation of nextest logic
    async fn nextest_implementation(req: &NextestRequest) -> Result<String, String> {
        use tokio::process::Command;

        let nextest_id = uuid::Uuid::new_v4().to_string()[..8].to_string();

        let mut cmd = Command::new("cargo");
        cmd.args(["nextest", "run"]);

        // Add any additional arguments
        if let Some(args) = &req.args {
            cmd.args(args);
        }

        cmd.current_dir(&req.working_directory);

        let output = cmd
            .output()
            .await
            .map_err(|e| format!("Failed to execute cargo nextest: {e}"))?;

        let stdout = String::from_utf8_lossy(&output.stdout);
        let stderr = String::from_utf8_lossy(&output.stderr);

        let working_dir_msg = format!(" in {}", &req.working_directory);

        if output.status.success() {
            // Many nextest summaries are emitted to stderr (progress + final report). If stdout is empty but stderr has content, treat stderr as primary.
            let combined = if stdout.trim().is_empty() && !stderr.trim().is_empty() {
                stderr.to_string()
            } else if !stdout.trim().is_empty() && !stderr.trim().is_empty() {
                format!("{stdout}\n{stderr}")
            } else {
                stdout.to_string()
            };
            let final_output = if combined.trim().is_empty() {
                Self::no_output_placeholder("nextest")
            } else {
                combined
            };
            Ok(format!(
                "Nextest operation #{nextest_id} completed successfully{working_dir_msg}.\nOutput: {final_output}"
            ))
        } else {
            // Failure: include full stderr + stdout (stderr first for clarity)
            let mut err_block = String::new();
            if !stderr.trim().is_empty() {
                err_block.push_str(&stderr);
            }
            if !stdout.trim().is_empty() {
                if !err_block.is_empty() {
                    err_block.push_str("\n--- stdout ---\n");
                }
                err_block.push_str(&stdout);
            }
            Err(format!(
                "- Nextest operation #{nextest_id} failed{working_dir_msg}.\nErrors: {err_block}"
            ))
        }
    }

    #[tool(
        description = "CARGO CLEAN: Faster than terminal cargo. Fast operation - async not needed. Frees disk space. Always use async_cargo_mcp MCP tools; do not run cargo in a terminal. For operations >1s, set enable_async_notification=true and call mcp_async_cargo_m_wait with specific operation_ids to collect results."
    )]
    async fn clean(
        &self,
        Parameters(req): Parameters<CleanRequest>,
        context: RequestContext<RoleServer>,
    ) -> Result<CallToolResult, ErrorData> {
        let clean_id = self.generate_operation_id_for("clean");

        // Check if we should run synchronously or use async notifications
        if self.should_run_synchronously(req.enable_async_notification) {
            // Synchronous operation for when async notifications are disabled
            match Self::clean_implementation(&req).await {
                Ok(result_msg) => Ok(CallToolResult::success(vec![Content::text(result_msg)])),
                Err(error_msg) => Ok(CallToolResult::success(vec![Content::text(error_msg)])),
            }
        } else {
            // TRUE 2-STAGE ASYNC PATTERN:
            // 1. Send immediate response that operation has started
            // 2. Spawn background task to do actual work and send notifications

            let peer = context.peer.clone();
            let req_clone = req.clone();
            let clean_id_clone = clean_id.clone();
            let monitor = self.monitor.clone();

            // Register operation before spawn
            self.register_async_operation(
                &clean_id,
                "cargo clean",
                "Cleaning build artifacts in the background",
                Some(req.working_directory.clone()),
            )
            .await;

            // Spawn background task for actual clean work
            tokio::spawn(async move {
                // Create MCP callback sender to notify the LLM client
                let callback = mcp_callback(peer, clean_id_clone.clone());

                // Send started notification immediately
                let _ = callback
                    .send_progress(ProgressUpdate::Started {
                        operation_id: clean_id_clone.clone(),
                        command: "cargo clean".to_string(),
                        description: "Cleaning build artifacts in the background".to_string(),
                    })
                    .await;

                // Do the actual clean work
                let started_at = Instant::now();
                let result = Self::clean_implementation(&req_clone).await;
                // Store for wait
                let _ = monitor
                    .complete_operation(&clean_id_clone, result.clone())
                    .await;

                // Send completion notification
                let duration_ms = started_at.elapsed().as_millis() as u64;
                let completion_update = match result {
                    Ok(msg) => ProgressUpdate::Completed {
                        operation_id: clean_id_clone,
                        message: msg,
                        duration_ms,
                    },
                    Err(err) => ProgressUpdate::Failed {
                        operation_id: clean_id_clone,
                        error: err,
                        duration_ms,
                    },
                };

                let _ = callback.send_progress(completion_update).await;
            });

            // Return immediate response to LLM - this is the "first stage"
            let tool_hint = self.generate_tool_hint(&clean_id, "clean");
            let timestamp = timestamp::format_current_time();
            Ok(CallToolResult::success(vec![Content::text(format!(
                "Clean operation {clean_id} started at {timestamp} in the background.{tool_hint}"
            ))]))
        }
    }

    /// Internal implementation of clean logic
    async fn clean_implementation(req: &CleanRequest) -> Result<String, String> {
        use tokio::process::Command;

        let mut cmd = Command::new("cargo");
        cmd.arg("clean");

        cmd.current_dir(&req.working_directory);

        let output = cmd.output().await.map_err(|e| {
            format!(
                "- Clean operation failed in {}.\nError: Failed to execute cargo clean: {}",
                &req.working_directory, e
            )
        })?;

        let stdout = String::from_utf8_lossy(&output.stdout);
        let stderr = String::from_utf8_lossy(&output.stderr);

        let working_dir_msg = format!(" in {}", &req.working_directory);

        if output.status.success() {
            let merged = merge_outputs(&stdout, &stderr, &Self::no_output_placeholder("clean"));
            Ok(format!(
                "Clean operation completed successfully{working_dir_msg}.\nOutput: {merged}"
            ))
        } else {
            let merged = merge_outputs(&stdout, &stderr, &Self::no_output_placeholder("clean"));
            Err(format!(
                "- Clean operation failed{working_dir_msg}.\nErrors: {stderr}\nOutput: {merged}"
            ))
        }
    }

    #[tool(
        description = "CARGO FIX: Faster than terminal cargo. Automatically fix compiler warnings. Supports --allow-dirty via args. Use async for large codebases. Always use async_cargo_mcp MCP tools; do not run cargo in a terminal. For operations >1s, set enable_async_notification=true and call mcp_async_cargo_m_wait with specific operation_ids to collect results."
    )]
    async fn fix(
        &self,
        Parameters(req): Parameters<FixRequest>,
        context: RequestContext<RoleServer>,
    ) -> Result<CallToolResult, ErrorData> {
        let fix_id = self.generate_operation_id_for("fix");

        // Check if we should run synchronously or use async notifications
        if self.should_run_synchronously(req.enable_async_notification) {
            // Synchronous operation for when async notifications are disabled
            match Self::fix_implementation(&req).await {
                Ok(result_msg) => Ok(CallToolResult::success(vec![Content::text(result_msg)])),
                Err(error_msg) => Ok(CallToolResult::success(vec![Content::text(error_msg)])),
            }
        } else {
            // TRUE 2-STAGE ASYNC PATTERN:
            // 1. Send immediate response that operation has started
            // 2. Spawn background task to do actual work and send notifications

            let peer = context.peer.clone();
            let req_clone = req.clone();
            let fix_id_clone = fix_id.clone();
            let monitor = self.monitor.clone();

            // Register operation before spawn
            self.register_async_operation(
                &fix_id,
                "cargo fix",
                "Fixing compiler warnings in the background",
                Some(req.working_directory.clone()),
            )
            .await;

            // Spawn background task for actual fix work
            tokio::spawn(async move {
                // Create MCP callback sender to notify the LLM client
                let callback = mcp_callback(peer, fix_id_clone.clone());

                // Send started notification immediately
                let _ = callback
                    .send_progress(ProgressUpdate::Started {
                        operation_id: fix_id_clone.clone(),
                        command: "cargo fix".to_string(),
                        description: "Fixing compiler warnings in the background".to_string(),
                    })
                    .await;

                // Do the actual fix work
                let started_at = Instant::now();
                let result = Self::fix_implementation(&req_clone).await;
                // Store for wait
                let _ = monitor
                    .complete_operation(&fix_id_clone, result.clone())
                    .await;

                // Send completion notification
                let duration_ms = started_at.elapsed().as_millis() as u64;
                let completion_update = match result {
                    Ok(msg) => ProgressUpdate::Completed {
                        operation_id: fix_id_clone,
                        message: msg,
                        duration_ms,
                    },
                    Err(err) => ProgressUpdate::Failed {
                        operation_id: fix_id_clone,
                        error: err,
                        duration_ms,
                    },
                };

                let _ = callback.send_progress(completion_update).await;
            });

            // Return immediate response to LLM - this is the "first stage"
            let tool_hint = self.generate_tool_hint(&fix_id, "fix");
            let timestamp = timestamp::format_current_time();
            Ok(CallToolResult::success(vec![Content::text(format!(
                "Fix operation {fix_id} started at {timestamp} in the background.{tool_hint}"
            ))]))
        }
    }

    /// Internal implementation of fix logic
    async fn fix_implementation(req: &FixRequest) -> Result<String, String> {
        use tokio::process::Command;

        let mut cmd = Command::new("cargo");
        cmd.arg("fix");

        // Add any additional arguments
        if let Some(args) = &req.args {
            cmd.args(args);
        } else {
            // Provide safe defaults to allow running in temp test project without VCS
            cmd.arg("--allow-dirty").arg("--allow-no-vcs");
        }

        cmd.current_dir(&req.working_directory);

        let output = cmd.output().await.map_err(|e| {
            format!(
                "- Fix operation failed in {}.\nError: Failed to execute cargo fix: {}",
                &req.working_directory, e
            )
        })?;

        let stdout = String::from_utf8_lossy(&output.stdout);
        let stderr = String::from_utf8_lossy(&output.stderr);

        let working_dir_msg = format!(" in {}", &req.working_directory);

        if output.status.success() {
            let merged = merge_outputs(&stdout, &stderr, &Self::no_output_placeholder("fix"));
            Ok(format!(
                "Fix operation completed successfully{working_dir_msg}.\nOutput: {merged}"
            ))
        } else {
            let merged = merge_outputs(&stdout, &stderr, &Self::no_output_placeholder("fix"));
            Err(format!(
                "- Fix operation failed{working_dir_msg}.\nErrors: {stderr}\nOutput: {merged}"
            ))
        }
    }

    #[tool(
        description = "CARGO SEARCH: Faster than terminal cargo. Search for crates on crates.io. Fast operation - async not needed unless searching many terms. Always use async_cargo_mcp MCP tools; do not run cargo in a terminal. For operations >1s, set enable_async_notification=true and call mcp_async_cargo_m_wait with specific operation_ids to collect results."
    )]
    async fn search(
        &self,
        Parameters(req): Parameters<SearchRequest>,
        context: RequestContext<RoleServer>,
    ) -> Result<CallToolResult, ErrorData> {
        let search_id = self.generate_operation_id_for("search");

        // Check if we should run synchronously or use async notifications
        if self.should_run_synchronously(req.enable_async_notification) {
            // Synchronous operation for when async notifications are disabled
            match Self::search_implementation(&req).await {
                Ok(result_msg) => Ok(CallToolResult::success(vec![Content::text(result_msg)])),
                Err(error_msg) => Ok(CallToolResult::success(vec![Content::text(error_msg)])),
            }
        } else {
            // TRUE 2-STAGE ASYNC PATTERN:
            // 1. Send immediate response that operation has started
            // 2. Spawn background task to do actual work and send notifications

            let peer = context.peer.clone();
            let req_clone = req.clone();
            let search_id_clone = search_id.clone();
            let monitor = self.monitor.clone();

            // Register operation before spawn
            self.register_async_operation(
                &search_id,
                "cargo search",
                &format!("Searching crates.io for '{}' in the background", req.query),
                None,
            )
            .await;

            // Spawn background task for actual search work
            tokio::spawn(async move {
                // Create MCP callback sender to notify the LLM client
                let callback = mcp_callback(peer, search_id_clone.clone());

                // Send started notification immediately
                let _ = callback
                    .send_progress(ProgressUpdate::Started {
                        operation_id: search_id_clone.clone(),
                        command: "cargo search".to_string(),
                        description: format!(
                            "Searching crates.io for '{}' in the background",
                            req_clone.query
                        ),
                    })
                    .await;

                // Do the actual search work
                let started_at = Instant::now();
                let result = Self::search_implementation(&req_clone).await;
                // Store for wait
                let _ = monitor
                    .complete_operation(&search_id_clone, result.clone())
                    .await;

                // Send completion notification
                let duration_ms = started_at.elapsed().as_millis() as u64;
                let completion_update = match result {
                    Ok(msg) => ProgressUpdate::Completed {
                        operation_id: search_id_clone,
                        message: msg,
                        duration_ms,
                    },
                    Err(err) => ProgressUpdate::Failed {
                        operation_id: search_id_clone,
                        error: err,
                        duration_ms,
                    },
                };

                let _ = callback.send_progress(completion_update).await;
            });

            // Return immediate response to LLM - this is the "first stage"
            let tool_hint = self.generate_tool_hint(&search_id, "search");
            let timestamp = timestamp::format_current_time();
            Ok(CallToolResult::success(vec![Content::text(format!(
                "Search operation {} started at {} in the background. Searching crates.io for '{}'.{}",
                search_id, timestamp, req.query, tool_hint
            ))]))
        }
    }

    /// Internal implementation of search logic
    async fn search_implementation(req: &SearchRequest) -> Result<String, String> {
        use tokio::process::Command;

        let mut cmd = Command::new("cargo");
        cmd.arg("search").arg(&req.query);

        if let Some(limit) = req.limit {
            cmd.args(["--limit", &limit.to_string()]);
        }

        let output = cmd.output().await.map_err(|e| {
            format!(
                "- Search operation failed for query '{}'.\nError: Failed to execute cargo search: {}",
                req.query, e
            )
        })?;

        let stdout = String::from_utf8_lossy(&output.stdout);
        let stderr = String::from_utf8_lossy(&output.stderr);
        let merged = merge_outputs(&stdout, &stderr, &Self::no_output_placeholder("search"));

        if output.status.success() {
            Ok(format!(
                "Search operation completed successfully.\nQuery: {}\nResults:\n{merged}",
                req.query
            ))
        } else {
            Err(format!(
                "- Search operation failed.\nQuery: {}\nErrors: {stderr}\nOutput: {merged}",
                req.query
            ))
        }
    }

    #[tool(
        description = "CARGO BENCH: Faster than terminal cargo. ALWAYS use enable_async_notification=true for benchmark suites to multitask. Performance testing. Always use async_cargo_mcp MCP tools; do not run cargo in a terminal. For operations >1s, set enable_async_notification=true and call mcp_async_cargo_m_wait with specific operation_ids to collect results."
    )]
    async fn bench(
        &self,
        Parameters(req): Parameters<BenchRequest>,
        context: RequestContext<RoleServer>,
    ) -> Result<CallToolResult, ErrorData> {
        let bench_id = self.generate_operation_id_for("bench");

        // Check if we should run synchronously or use async notifications
        if self.should_run_synchronously(req.enable_async_notification) {
            // Synchronous operation for when async notifications are disabled
            match Self::bench_implementation(&req).await {
                Ok(result_msg) => Ok(CallToolResult::success(vec![Content::text(result_msg)])),
                Err(error_msg) => Ok(CallToolResult::success(vec![Content::text(error_msg)])),
            }
        } else {
            // TRUE 2-STAGE ASYNC PATTERN:
            // 1. Send immediate response that operation has started
            // 2. Spawn background task to do actual work and send notifications

            let peer = context.peer.clone();
            let req_clone = req.clone();
            let bench_id_clone = bench_id.clone();
            let monitor = self.monitor.clone();

            // Register operation before spawn
            self.register_async_operation(
                &bench_id,
                "cargo bench",
                "Running benchmarks in the background",
                Some(req.working_directory.clone()),
            )
            .await;

            // Spawn background task for actual bench work
            tokio::spawn(async move {
                // Create MCP callback sender to notify the LLM client
                let callback = mcp_callback(peer, bench_id_clone.clone());

                // Send started notification immediately
                let _ = callback
                    .send_progress(ProgressUpdate::Started {
                        operation_id: bench_id_clone.clone(),
                        command: "cargo bench".to_string(),
                        description: "Running benchmarks in the background".to_string(),
                    })
                    .await;

                // Do the actual bench work
                let started_at = Instant::now();
                let result = Self::bench_implementation(&req_clone).await;
                // Store for wait
                let _ = monitor
                    .complete_operation(&bench_id_clone, result.clone())
                    .await;

                // Send completion notification
                let duration_ms = started_at.elapsed().as_millis() as u64;
                let completion_update = match result {
                    Ok(msg) => ProgressUpdate::Completed {
                        operation_id: bench_id_clone,
                        message: msg,
                        duration_ms,
                    },
                    Err(err) => ProgressUpdate::Failed {
                        operation_id: bench_id_clone,
                        error: err,
                        duration_ms,
                    },
                };

                let _ = callback.send_progress(completion_update).await;
            });

            // Return immediate response to LLM - this is the "first stage"
            let tool_hint = self.generate_tool_hint(&bench_id, "benchmark");
            let timestamp = timestamp::format_current_time();
            Ok(CallToolResult::success(vec![Content::text(format!(
                "Benchmark operation {bench_id} started at {timestamp} in the background.{tool_hint}"
            ))]))
        }
    }

    /// Internal implementation of bench logic
    async fn bench_implementation(req: &BenchRequest) -> Result<String, String> {
        use tokio::process::Command;

        let mut cmd = Command::new("cargo");
        cmd.arg("bench");

        // Add any additional arguments
        if let Some(args) = &req.args {
            cmd.args(args);
        }

        cmd.current_dir(&req.working_directory);

        let output = cmd.output().await.map_err(|e| {
            format!(
                "- Benchmark operation failed in {}.\nError: Failed to execute cargo bench: {}",
                &req.working_directory, e
            )
        })?;

        let stdout = String::from_utf8_lossy(&output.stdout);
        let stderr = String::from_utf8_lossy(&output.stderr);

        let working_dir_msg = format!(" in {}", &req.working_directory);

        if output.status.success() {
            let merged = merge_outputs(&stdout, &stderr, &Self::no_output_placeholder("bench"));
            Ok(format!(
                "🏃‍♂️ Benchmark operation completed successfully{working_dir_msg}.\nOutput: {merged}"
            ))
        } else {
            let merged = merge_outputs(&stdout, &stderr, &Self::no_output_placeholder("bench"));
            Err(format!(
                "- Benchmark operation failed{working_dir_msg}.\nErrors: {stderr}\nOutput: {merged}"
            ))
        }
    }

    #[tool(
        description = "CARGO INSTALL: Faster than terminal cargo. Use enable_async_notification=true for large packages to multitask. Global tool installation. Always use async_cargo_mcp MCP tools; do not run cargo in a terminal. For operations >1s, set enable_async_notification=true and call mcp_async_cargo_m_wait with specific operation_ids to collect results."
    )]
    async fn install(
        &self,
        Parameters(req): Parameters<InstallRequest>,
        context: RequestContext<RoleServer>,
    ) -> Result<CallToolResult, ErrorData> {
        let install_id = self.generate_operation_id_for("install");

        // Check if we should run synchronously or use async notifications
        if self.should_run_synchronously(req.enable_async_notification) {
            match Self::install_implementation(&req).await {
                Ok(result_msg) => Ok(CallToolResult::success(vec![Content::text(result_msg)])),
                Err(error_msg) => Ok(CallToolResult::success(vec![Content::text(error_msg)])),
            }
        } else {
            let peer = context.peer.clone();
            let req_clone = req.clone();
            let install_id_clone = install_id.clone();
            let monitor = self.monitor.clone();

            // Register operation before spawn
            self.register_async_operation(
                &install_id,
                "cargo install",
                &format!("Installing package '{}' in the background", req.package),
                Some(req.working_directory.clone()),
            )
            .await;

            // Spawn background task for actual install work
            tokio::spawn(async move {
                let callback = mcp_callback(peer, install_id_clone.clone());

                let _ = callback
                    .send_progress(ProgressUpdate::Started {
                        operation_id: install_id_clone.clone(),
                        command: "cargo install".to_string(),
                        description: format!(
                            "Installing package '{}' in the background",
                            req_clone.package
                        ),
                    })
                    .await;

                let started_at = Instant::now();
                let result = Self::install_implementation(&req_clone).await;

                let _ = monitor
                    .complete_operation(&install_id_clone, result.clone())
                    .await;

                let duration_ms = started_at.elapsed().as_millis() as u64;
                let completion_update = match result {
                    Ok(msg) => ProgressUpdate::Completed {
                        operation_id: install_id_clone,
                        message: msg,
                        duration_ms,
                    },
                    Err(err) => ProgressUpdate::Failed {
                        operation_id: install_id_clone,
                        error: err,
                        duration_ms,
                    },
                };

                let _ = callback.send_progress(completion_update).await;
            });

            let tool_hint = self.generate_tool_hint(&install_id, "install");
            let timestamp = timestamp::format_current_time();
            Ok(CallToolResult::success(vec![Content::text(format!(
                "Install operation {} started at {} in the background. Installing package '{}'.{}",
                install_id, timestamp, req.package, tool_hint
            ))]))
        }
    }

    /// Internal implementation of install logic
    async fn install_implementation(req: &InstallRequest) -> Result<String, String> {
        use tokio::process::Command;

        let mut cmd = Command::new("cargo");
        cmd.arg("install");

        let package_spec = if let Some(version) = &req.version {
            format!("{}@{}", req.package, version)
        } else {
            req.package.clone()
        };

        cmd.arg(&package_spec);
        cmd.current_dir(&req.working_directory);

        let output = cmd.output().await.map_err(|e| {
            format!(
                "- Install operation failed in {}.\nError: Failed to execute cargo install: {}",
                &req.working_directory, e
            )
        })?;

        let stdout = String::from_utf8_lossy(&output.stdout);
        let stderr = String::from_utf8_lossy(&output.stderr);
        let working_dir_msg = format!(" in {}", &req.working_directory);
        let merged = merge_outputs(&stdout, &stderr, &Self::no_output_placeholder("install"));

        if output.status.success() {
            Ok(format!(
                "Install operation completed successfully{working_dir_msg}.\nInstalled package: {}\nOutput: {merged}",
                req.package
            ))
        } else {
            Err(format!(
                "- Install operation failed{working_dir_msg}.\nPackage: {}\nErrors: {stderr}\nOutput: {merged}",
                req.package
            ))
        }
    }

    #[tool(
        description = "CARGO UPGRADE: Faster than terminal cargo. Synchronous operation - returns results immediately once cargo lock is acquired. Updates dependencies to latest versions using cargo-edit. Always use async_cargo_mcp MCP tools; do not run cargo in a terminal."
    )]
    async fn upgrade(
        &self,
        Parameters(req): Parameters<UpgradeRequest>,
        _context: RequestContext<RoleServer>,
    ) -> Result<CallToolResult, ErrorData> {
        let upgrade_id = self.generate_operation_id_for("upgrade");

        // First check if cargo-edit (upgrade command) is available
        let upgrade_check = tokio::process::Command::new("cargo")
            .args(["upgrade", "--version"])
            .output()
            .await;

        if upgrade_check.is_err() || !upgrade_check.unwrap().status.success() {
            return Ok(CallToolResult::success(vec![Content::text(format!(
                "- Upgrade operation #{upgrade_id} failed: cargo-edit with upgrade command is not installed. 
📦 Install with: cargo install cargo-edit
🔄 Falling back to regular cargo update is recommended."
            ))]));
        }

        // Always use synchronous execution for Cargo.toml modifications
        match Self::upgrade_implementation(&req).await {
            Ok(result_msg) => Ok(CallToolResult::success(vec![Content::text(result_msg)])),
            Err(error_msg) => Ok(CallToolResult::success(vec![Content::text(error_msg)])),
        }
    }

    /// Internal implementation of upgrade logic
    async fn upgrade_implementation(req: &UpgradeRequest) -> Result<String, String> {
        use tokio::process::Command;

        let upgrade_id = uuid::Uuid::new_v4().to_string()[..8].to_string();

        let mut cmd = Command::new("cargo");
        cmd.arg("upgrade");

        // Add incompatible flag if requested
        if req.incompatible.unwrap_or(false) {
            cmd.arg("--incompatible");
        }

        // Add pinned flag if requested
        if req.pinned.unwrap_or(false) {
            cmd.arg("--pinned");
        }

        // Add dry run flag if requested
        if req.dry_run.unwrap_or(false) {
            cmd.arg("--dry-run");
        }

        // Add specific packages to upgrade
        if let Some(packages) = &req.packages {
            for package in packages {
                cmd.args(["--package", package]);
            }
        }

        // Add packages to exclude
        if let Some(exclude) = &req.exclude {
            for package in exclude {
                cmd.args(["--exclude", package]);
            }
        }

        // Add any additional arguments
        if let Some(args) = &req.args {
            cmd.args(args);
        }

        cmd.current_dir(&req.working_directory);

        let output = cmd
            .output()
            .await
            .map_err(|e| format!("Failed to execute cargo upgrade: {e}"))?;

        let stdout = String::from_utf8_lossy(&output.stdout);
        let stderr = String::from_utf8_lossy(&output.stderr);

        let working_dir_msg = format!(" in {}", &req.working_directory);
        let merged = merge_outputs(&stdout, &stderr, &Self::no_output_placeholder("upgrade"));

        if output.status.success() {
            let dry_run_msg = if req.dry_run.unwrap_or(false) {
                " (dry run - no changes made)"
            } else {
                ""
            };
            Ok(format!(
                "⬆️ Upgrade operation #{upgrade_id} completed successfully{working_dir_msg}{dry_run_msg}.\nOutput: {merged}"
            ))
        } else {
            Err(format!(
                "- Upgrade operation #{upgrade_id} failed{working_dir_msg}.\nErrors: {stderr}\nOutput: {merged}"
            ))
        }
    }

    #[tool(
        description = "CARGO AUDIT: Faster than terminal cargo. Security vulnerability scanning. Use enable_async_notification=true for large projects to multitask. Identifies known security vulnerabilities. Always use async_cargo_mcp MCP tools; do not run cargo in a terminal. For operations >1s, set enable_async_notification=true and call mcp_async_cargo_m_wait with specific operation_ids to collect results."
    )]
    async fn audit(
        &self,
        Parameters(req): Parameters<AuditRequest>,
        context: RequestContext<RoleServer>,
    ) -> Result<CallToolResult, ErrorData> {
        let audit_id = self.generate_operation_id_for("audit");

        // First check if cargo-audit is available
        let audit_check = tokio::process::Command::new("cargo")
            .args(["audit", "--version"])
            .output()
            .await;

        if audit_check.is_err() || !audit_check.unwrap().status.success() {
            return Ok(CallToolResult::success(vec![Content::text(format!(
                "- Audit operation #{audit_id} failed: cargo-audit is not installed. 
📦 Install with: cargo install cargo-audit
🔒 This tool scans for known security vulnerabilities in dependencies."
            ))]));
        }

        // Check if we should run synchronously or use async notifications
        if self.should_run_synchronously(req.enable_async_notification) {
            // Synchronous operation for when async notifications are disabled
            match Self::audit_implementation(&req).await {
                Ok(result_msg) => Ok(CallToolResult::success(vec![Content::text(result_msg)])),
                Err(error_msg) => Ok(CallToolResult::success(vec![Content::text(error_msg)])),
            }
        } else {
            // TRUE 2-STAGE ASYNC PATTERN:
            // 1. Send immediate response that operation has started
            // 2. Spawn background task to do actual work and send notifications

            let peer = context.peer.clone();
            let req_clone = req.clone();
            let audit_id_clone = audit_id.clone();
            let monitor = self.monitor.clone();

            // Register operation before spawn
            self.register_async_operation(
                &audit_id,
                "cargo audit",
                "Scanning for security vulnerabilities in the background",
                Some(req.working_directory.clone()),
            )
            .await;

            // Spawn background task for actual audit work
            tokio::spawn(async move {
                // Create MCP callback sender to notify the LLM client
                let callback = mcp_callback(peer, audit_id_clone.clone());

                // Send started notification immediately
                let _ = callback
                    .send_progress(ProgressUpdate::Started {
                        operation_id: audit_id_clone.clone(),
                        command: "cargo audit".to_string(),
                        description: "Scanning for security vulnerabilities in the background"
                            .to_string(),
                    })
                    .await;

                // Do the actual audit work
                let started_at = Instant::now();
                let result = Self::audit_implementation(&req_clone).await;
                // Store for wait
                let _ = monitor
                    .complete_operation(&audit_id_clone, result.clone())
                    .await;

                // Send completion notification
                let duration_ms = started_at.elapsed().as_millis() as u64;
                let completion_update = match result {
                    Ok(msg) => ProgressUpdate::Completed {
                        operation_id: audit_id_clone,
                        message: msg,
                        duration_ms,
                    },
                    Err(err) => ProgressUpdate::Failed {
                        operation_id: audit_id_clone,
                        error: err,
                        duration_ms,
                    },
                };

                let _ = callback.send_progress(completion_update).await;
            });

            // Return immediate response to LLM - this is the "first stage"
            let tool_hint = self.generate_tool_hint(&audit_id, "audit");
            let timestamp = timestamp::format_current_time();
            Ok(CallToolResult::success(vec![Content::text(format!(
                "Audit operation {audit_id} started at {timestamp} in the background.{tool_hint}"
            ))]))
        }
    }

    /// Internal implementation of audit logic
    async fn audit_implementation(req: &AuditRequest) -> Result<String, String> {
        use tokio::process::Command;

        let audit_id = uuid::Uuid::new_v4().to_string()[..8].to_string();

        let mut cmd = Command::new("cargo");
        cmd.arg("audit");

        // Add format flag if specified
        if let Some(format) = &req.format {
            cmd.args(["--format", format]);
        }

        // Add vulnerabilities-only flag if requested
        if req.vulnerabilities_only.unwrap_or(false) {
            cmd.arg("--vulnerabilities");
        }

        // Add deny warnings flag if requested
        if req.deny_warnings.unwrap_or(false) {
            cmd.arg("--deny-warnings");
        }

        // Add any additional arguments
        if let Some(args) = &req.args {
            cmd.args(args);
        }

        cmd.current_dir(&req.working_directory);

        let output = cmd
            .output()
            .await
            .map_err(|e| format!("Failed to execute cargo audit: {e}"))?;

        let stdout = String::from_utf8_lossy(&output.stdout);
        let stderr = String::from_utf8_lossy(&output.stderr);

        let working_dir_msg = format!(" in {}", &req.working_directory);
        let merged = merge_outputs(&stdout, &stderr, &Self::no_output_placeholder("audit"));

        if output.status.success() {
            Ok(format!(
                "Audit operation #{audit_id} completed successfully{working_dir_msg}.\nNo known vulnerabilities found.\nOutput: {merged}"
            ))
        } else {
            // Check if it's a vulnerability warning (exit code 1) vs actual error
            let vulnerability_detected = output.status.code() == Some(1) && !stdout.is_empty();

            if vulnerability_detected {
                Err(format!(
                    "Audit operation #{audit_id} found security vulnerabilities{working_dir_msg}.\nVulnerabilities detected:\n{stdout}\nErrors: {stderr}\nOutput: {merged}"
                ))
            } else {
                Err(format!(
                    "- Audit operation #{audit_id} failed{working_dir_msg}.\nErrors: {stderr}\nOutput: {merged}"
                ))
            }
        }
    }

    #[tool(
        description = "CARGO FMT: Faster than terminal cargo. Format Rust code using rustfmt. Use enable_async_notification=true for large projects to multitask while code is being formatted. Always use async_cargo_mcp MCP tools; do not run cargo in a terminal. For operations >1s, set enable_async_notification=true and call mcp_async_cargo_m_wait with specific operation_ids to collect results."
    )]
    async fn fmt(
        &self,
        Parameters(req): Parameters<FmtRequest>,
        context: RequestContext<RoleServer>,
    ) -> Result<CallToolResult, ErrorData> {
        let fmt_id = self.generate_operation_id_for("fmt");

        // Check if we should run synchronously or use async notifications
        if self.should_run_synchronously(req.enable_async_notification) {
            // Synchronous operation for when async notifications are disabled
            match Self::fmt_implementation(&req).await {
                Ok(result_msg) => Ok(CallToolResult::success(vec![Content::text(result_msg)])),
                Err(error_msg) => Ok(CallToolResult::success(vec![Content::text(error_msg)])),
            }
        } else {
            // TRUE 2-STAGE ASYNC PATTERN:
            // 1. Send immediate response that operation has started
            // 2. Spawn background task to do actual work and send notifications

            let peer = context.peer.clone();
            let req_clone = req.clone();
            let fmt_id_clone = fmt_id.clone();
            let monitor = self.monitor.clone();

            // Register operation before spawn
            self.register_async_operation(
                &fmt_id,
                "cargo fmt",
                "Formatting code in the background",
                Some(req.working_directory.clone()),
            )
            .await;

            // Spawn background task for actual format work
            tokio::spawn(async move {
                // Create MCP callback sender to notify the LLM client
                let callback = mcp_callback(peer, fmt_id_clone.clone());

                // Send started notification immediately
                let _ = callback
                    .send_progress(ProgressUpdate::Started {
                        operation_id: fmt_id_clone.clone(),
                        command: "cargo fmt".to_string(),
                        description: "Formatting code in the background".to_string(),
                    })
                    .await;

                // Do the actual format work
                let started_at = Instant::now();
                let result = Self::fmt_implementation(&req_clone).await;
                // Store for wait
                let _ = monitor
                    .complete_operation(&fmt_id_clone, result.clone())
                    .await;

                // Send completion notification
                let duration_ms = started_at.elapsed().as_millis() as u64;
                let completion_update = match result {
                    Ok(msg) => ProgressUpdate::Completed {
                        operation_id: fmt_id_clone,
                        message: msg,
                        duration_ms,
                    },
                    Err(err) => ProgressUpdate::Failed {
                        operation_id: fmt_id_clone,
                        error: err,
                        duration_ms,
                    },
                };

                let _ = callback.send_progress(completion_update).await;
            });

            // Return immediate response to LLM - this is the "first stage"
            let tool_hint = self.generate_tool_hint(&fmt_id, "format");
            let timestamp = timestamp::format_current_time();
            Ok(CallToolResult::success(vec![Content::text(format!(
                "Format operation {fmt_id} started at {timestamp} in the background.{tool_hint}"
            ))]))
        }
    }

    /// Internal implementation of fmt logic
    async fn fmt_implementation(req: &FmtRequest) -> Result<String, String> {
        use tokio::process::Command;

        // First check if rustfmt is available
        let fmt_check = Command::new("rustfmt").arg("--version").output().await;

        if fmt_check.is_err() || !fmt_check.unwrap().status.success() {
            return Err(format!(
                "- Format operation failed: rustfmt is not installed in {}. 
📦 Install with: rustup component add rustfmt
✨ This tool formats Rust code according to style guidelines.",
                &req.working_directory
            ));
        }

        let mut cmd = Command::new("cargo");
        cmd.arg("fmt");

        // Add check flag if requested (don't make changes, just check)
        if req.check.unwrap_or(false) {
            cmd.arg("--check");
        }

        // Add all flag if requested (format all packages in workspace)
        if req.all.unwrap_or(false) {
            cmd.arg("--all");
        }

        // Add any additional arguments
        if let Some(args) = &req.args {
            cmd.args(args);
        }

        cmd.current_dir(&req.working_directory);

        let output = cmd.output().await.map_err(|e| {
            format!(
                "- Format operation failed in {}.\nError: Failed to execute cargo fmt: {}",
                &req.working_directory, e
            )
        })?;

        let stdout = String::from_utf8_lossy(&output.stdout);
        let stderr = String::from_utf8_lossy(&output.stderr);

        let working_dir_msg = format!(" in {}", &req.working_directory);
        let merged = merge_outputs(&stdout, &stderr, &Self::no_output_placeholder("format"));

        if output.status.success() {
            let check_msg = if req.check.unwrap_or(false) {
                " (check mode - no changes made)"
            } else {
                ""
            };
            Ok(format!(
                "Format operation completed successfully{working_dir_msg}{check_msg}.\nOutput: {merged}"
            ))
        } else {
            // Check if it's a formatting issue (exit code 1) vs actual error
            let formatting_issues = output.status.code() == Some(1) && req.check.unwrap_or(false);

            if formatting_issues {
                let merged_files =
                    merge_outputs(&stdout, &stderr, &Self::no_output_placeholder("format"));
                Ok(format!(
                    "Format operation found formatting issues{working_dir_msg}.\nFiles need formatting:\n{merged_files}"
                ))
            } else {
                Err(format!(
                    "- Format operation failed{working_dir_msg}.\nErrors: {stderr}\nOutput: {merged}"
                ))
            }
        }
    }

    #[tool(
        description = "CARGO TREE: Faster than terminal cargo. Synchronous operation - returns results immediately once cargo lock is acquired. Display dependency tree. Always use async_cargo_mcp MCP tools; do not run cargo in a terminal."
    )]
    async fn tree(
        &self,
        Parameters(req): Parameters<TreeRequest>,
        _context: RequestContext<RoleServer>,
    ) -> Result<CallToolResult, ErrorData> {
        // Synchronous operation only
        match Self::tree_implementation(&req).await {
            Ok(result_msg) => Ok(CallToolResult::success(vec![Content::text(result_msg)])),
            Err(error_msg) => Ok(CallToolResult::success(vec![Content::text(error_msg)])),
        }
    }

    /// Internal implementation of tree logic
    async fn tree_implementation(req: &TreeRequest) -> Result<String, String> {
        use tokio::process::Command;

        let mut cmd = Command::new("cargo");
        cmd.arg("tree");

        // Add depth limit if specified
        if let Some(depth) = req.depth {
            cmd.args(["--depth", &depth.to_string()]);
        }

        // Add features if specified
        if let Some(features) = &req.features
            && !features.is_empty()
        {
            cmd.args(["--features", &features.join(",")]);
        }

        // Add all-features flag if requested
        if req.all_features.unwrap_or(false) {
            cmd.arg("--all-features");
        }

        // Add no-default-features flag if requested
        if req.no_default_features.unwrap_or(false) {
            cmd.arg("--no-default-features");
        }

        // Add format flag if specified
        if let Some(format) = &req.format {
            cmd.args(["--format", format]);
        }

        // Add any additional arguments
        if let Some(args) = &req.args {
            cmd.args(args);
        }

        cmd.current_dir(&req.working_directory);

        let output = cmd.output().await.map_err(|e| {
            format!(
                "- Tree operation failed in {}.\nError: Failed to execute cargo tree: {}",
                &req.working_directory, e
            )
        })?;

        let stdout = String::from_utf8_lossy(&output.stdout);
        let stderr = String::from_utf8_lossy(&output.stderr);

        let working_dir_msg = format!(" in {}", &req.working_directory);
        let merged = merge_outputs(&stdout, &stderr, &Self::no_output_placeholder("tree"));

        if output.status.success() {
            Ok(format!(
                "Tree operation completed successfully{working_dir_msg}.\nDependency tree:\n{merged}"
            ))
        } else {
            Err(format!(
                "- Tree operation failed{working_dir_msg}.\nErrors: {stderr}\nOutput: {merged}"
            ))
        }
    }

    #[tool(
        description = "CARGO VERSION: Faster than terminal cargo. Synchronous operation - returns results immediately once cargo lock is acquired. Show cargo version information. Fast operation that helps LLMs understand the available cargo capabilities. Always use async_cargo_mcp MCP tools; do not run cargo in a terminal."
    )]
    async fn version(
        &self,
        Parameters(req): Parameters<VersionRequest>,
    ) -> Result<CallToolResult, ErrorData> {
        use tokio::process::Command;

        let mut cmd = Command::new("cargo");
        cmd.arg("version");

        // Add verbose flag if requested
        if req.verbose.unwrap_or(false) {
            cmd.arg("--verbose");
        }

        let output = cmd.output().await.map_err(|e| {
            ErrorData::internal_error(format!("Failed to execute cargo version: {e}"), None)
        })?;

        let stdout = String::from_utf8_lossy(&output.stdout);
        let stderr = String::from_utf8_lossy(&output.stderr);
        let merged = merge_outputs(&stdout, &stderr, &Self::no_output_placeholder("version"));

        let result_msg = if output.status.success() {
            format!(
                "📋 Version operation completed successfully.\nCargo version information:\n{merged}"
            )
        } else {
            format!("- Version operation failed.\nErrors: {stderr}\nOutput: {merged}")
        };

        Ok(CallToolResult::success(vec![Content::text(result_msg)]))
    }

    #[tool(
        description = "CARGO FETCH: Faster than terminal cargo. Fetch dependencies without building. Use enable_async_notification=true for large dependency sets to multitask while downloading. Always use async_cargo_mcp MCP tools; do not run cargo in a terminal. For operations >1s, set enable_async_notification=true and call mcp_async_cargo_m_wait with specific operation_ids to collect results."
    )]
    async fn fetch(
        &self,
        Parameters(req): Parameters<FetchRequest>,
        context: RequestContext<RoleServer>,
    ) -> Result<CallToolResult, ErrorData> {
        let fetch_id = self.generate_operation_id_for("fetch");

        // Check if we should run synchronously or use async notifications
        if self.should_run_synchronously(req.enable_async_notification) {
            // Synchronous operation for when async notifications are disabled
            match Self::fetch_implementation(&req).await {
                Ok(result_msg) => Ok(CallToolResult::success(vec![Content::text(result_msg)])),
                Err(error_msg) => Ok(CallToolResult::success(vec![Content::text(error_msg)])),
            }
        } else {
            // TRUE 2-STAGE ASYNC PATTERN:
            // 1. Send immediate response that operation has started
            // 2. Spawn background task to do actual work and send notifications

            let peer = context.peer.clone();
            let req_clone = req.clone();
            let fetch_id_clone = fetch_id.clone();
            let monitor = self.monitor.clone();

            // Register operation before spawn
            self.register_async_operation(
                &fetch_id,
                "cargo fetch",
                "Fetching dependencies in the background",
                Some(req.working_directory.clone()),
            )
            .await;

            // Spawn background task for actual fetch work
            tokio::spawn(async move {
                // Create MCP callback sender to notify the LLM client
                let callback = mcp_callback(peer, fetch_id_clone.clone());

                // Send started notification immediately
                let _ = callback
                    .send_progress(ProgressUpdate::Started {
                        operation_id: fetch_id_clone.clone(),
                        command: "cargo fetch".to_string(),
                        description: "Fetching dependencies in the background".to_string(),
                    })
                    .await;

                // Do the actual fetch work
                let started_at = Instant::now();
                let result = Self::fetch_implementation(&req_clone).await;
                // Store for wait
                let _ = monitor
                    .complete_operation(&fetch_id_clone, result.clone())
                    .await;

                // Send completion notification
                let duration_ms = started_at.elapsed().as_millis() as u64;
                let completion_update = match result {
                    Ok(msg) => ProgressUpdate::Completed {
                        operation_id: fetch_id_clone,
                        message: msg,
                        duration_ms,
                    },
                    Err(err) => ProgressUpdate::Failed {
                        operation_id: fetch_id_clone,
                        error: err,
                        duration_ms,
                    },
                };

                let _ = callback.send_progress(completion_update).await;
            });

            // Return immediate response to LLM - this is the "first stage"
            let tool_hint = self.generate_tool_hint(&fetch_id, "fetch");
            let timestamp = timestamp::format_current_time();
            Ok(CallToolResult::success(vec![Content::text(format!(
                "Fetch operation {fetch_id} started at {timestamp} in the background.{tool_hint}"
            ))]))
        }
    }

    /// Internal implementation of fetch logic
    async fn fetch_implementation(req: &FetchRequest) -> Result<String, String> {
        use tokio::process::Command;

        let mut cmd = Command::new("cargo");
        cmd.arg("fetch");

        // Add target if specified
        if let Some(target) = &req.target {
            cmd.args(["--target", target]);
        }

        // Add features if specified
        if let Some(features) = &req.features
            && !features.is_empty()
        {
            cmd.args(["--features", &features.join(",")]);
        }

        // Add all-features flag if requested
        if req.all_features.unwrap_or(false) {
            cmd.arg("--all-features");
        }

        // Add no-default-features flag if requested
        if req.no_default_features.unwrap_or(false) {
            cmd.arg("--no-default-features");
        }

        // Add any additional arguments
        if let Some(args) = &req.args {
            cmd.args(args);
        }

        cmd.current_dir(&req.working_directory);

        let output = cmd.output().await.map_err(|e| {
            format!(
                "- Fetch operation failed in {}.\nError: Failed to execute cargo fetch: {}",
                &req.working_directory, e
            )
        })?;

        let stdout = String::from_utf8_lossy(&output.stdout);
        let stderr = String::from_utf8_lossy(&output.stderr);

        let working_dir_msg = format!(" in {}", &req.working_directory);
        let merged = merge_outputs(&stdout, &stderr, &Self::no_output_placeholder("fetch"));

        if output.status.success() {
            Ok(format!(
                "📦 Fetch operation completed successfully{working_dir_msg}.\nDependencies fetched:\n{merged}"
            ))
        } else {
            Err(format!(
                "- Fetch operation failed{working_dir_msg}.\nErrors: {stderr}\nOutput: {merged}"
            ))
        }
    }

    #[tool(
        description = "CARGO RUSTC: Faster than terminal cargo. Compile with custom rustc options. Use enable_async_notification=true for complex builds to multitask while compiling. Always use async_cargo_mcp MCP tools; do not run cargo in a terminal. For operations >1s, set enable_async_notification=true and call mcp_async_cargo_m_wait with specific operation_ids to collect results."
    )]
    async fn rustc(
        &self,
        Parameters(req): Parameters<RustcRequest>,
        context: RequestContext<RoleServer>,
    ) -> Result<CallToolResult, ErrorData> {
        let rustc_id = self.generate_operation_id_for("rustc");

        // Check if we should run synchronously or use async notifications
        if self.should_run_synchronously(req.enable_async_notification) {
            // Synchronous operation for when async notifications are disabled
            match Self::rustc_implementation(&req).await {
                Ok(result_msg) => Ok(CallToolResult::success(vec![Content::text(result_msg)])),
                Err(error_msg) => Ok(CallToolResult::success(vec![Content::text(error_msg)])),
            }
        } else {
            // TRUE 2-STAGE ASYNC PATTERN:
            // 1. Send immediate response that operation has started
            // 2. Spawn background task to do actual work and send notifications

            let peer = context.peer.clone();
            let req_clone = req.clone();
            let rustc_id_clone = rustc_id.clone();
            let monitor = self.monitor.clone();

            // Register operation before spawn
            self.register_async_operation(
                &rustc_id,
                "cargo rustc",
                "Compiling with custom rustc options in the background",
                Some(req.working_directory.clone()),
            )
            .await;

            // Spawn background task for actual rustc work
            tokio::spawn(async move {
                // Create MCP callback sender to notify the LLM client
                let callback = mcp_callback(peer, rustc_id_clone.clone());

                // Send started notification immediately
                let _ = callback
                    .send_progress(ProgressUpdate::Started {
                        operation_id: rustc_id_clone.clone(),
                        command: "cargo rustc".to_string(),
                        description: "Compiling with custom rustc options in the background"
                            .to_string(),
                    })
                    .await;

                // Do the actual rustc work
                let started_at = Instant::now();
                let result = Self::rustc_implementation(&req_clone).await;
                // Store for wait
                let _ = monitor
                    .complete_operation(&rustc_id_clone, result.clone())
                    .await;

                // Send completion notification
                let duration_ms = started_at.elapsed().as_millis() as u64;
                let completion_update = match result {
                    Ok(msg) => ProgressUpdate::Completed {
                        operation_id: rustc_id_clone,
                        message: msg,
                        duration_ms,
                    },
                    Err(err) => ProgressUpdate::Failed {
                        operation_id: rustc_id_clone,
                        error: err,
                        duration_ms,
                    },
                };

                let _ = callback.send_progress(completion_update).await;
            });

            // Return immediate response to LLM - this is the "first stage"
            let tool_hint = self.generate_tool_hint(&rustc_id, "rustc compilation");
            let timestamp = timestamp::format_current_time();
            Ok(CallToolResult::success(vec![Content::text(format!(
                "Rustc operation {rustc_id} started at {timestamp} in the background.{tool_hint}"
            ))]))
        }
    }

    /// Internal implementation of rustc logic
    async fn rustc_implementation(req: &RustcRequest) -> Result<String, String> {
        use tokio::process::Command;

        let rustc_id = uuid::Uuid::new_v4().to_string()[..8].to_string();

        let mut cmd = Command::new("cargo");
        cmd.arg("rustc");

        // Add cargo-specific arguments first
        if let Some(cargo_args) = &req.cargo_args {
            cmd.args(cargo_args);
        }

        // Add rustc-specific arguments after --
        if let Some(rustc_args) = &req.rustc_args
            && !rustc_args.is_empty()
        {
            cmd.arg("--");
            cmd.args(rustc_args);
        }

        cmd.current_dir(&req.working_directory);

        let output = cmd
            .output()
            .await
            .map_err(|e| format!("Failed to execute cargo rustc: {e}"))?;

        let stdout = String::from_utf8_lossy(&output.stdout);
        let stderr = String::from_utf8_lossy(&output.stderr);

        let working_dir_msg = format!(" in {}", &req.working_directory);
        let merged = merge_outputs(&stdout, &stderr, &Self::no_output_placeholder("rustc"));

        if output.status.success() {
            Ok(format!(
                "Rustc operation #{rustc_id} completed successfully{working_dir_msg}.\nOutput: {merged}"
            ))
        } else {
            Err(format!(
                "- Rustc operation #{rustc_id} failed{working_dir_msg}.\nErrors: {stderr}\nOutput: {merged}"
            ))
        }
    }

    #[tool(
        description = "CARGO METADATA: Faster than terminal cargo. Synchronous operation - returns results immediately once cargo lock is acquired. Output JSON metadata about the project. Fast operation that provides LLMs with comprehensive project structure information. Always use async_cargo_mcp MCP tools; do not run cargo in a terminal."
    )]
    async fn metadata(
        &self,
        Parameters(req): Parameters<MetadataRequest>,
    ) -> Result<CallToolResult, ErrorData> {
        use tokio::process::Command;

        let metadata_id = self.generate_operation_id_for("metadata");

        let mut cmd = Command::new("cargo");
        cmd.arg("metadata");

        // Cargo metadata defaults to JSON format, but we can specify it explicitly
        if let Some(format) = &req.format {
            if format == "json" {
                cmd.arg("--format-version=1");
            }
        } else {
            // Default to JSON format
            cmd.arg("--format-version=1");
        }

        // Add no-deps flag if requested
        if req.no_deps.unwrap_or(false) {
            cmd.arg("--no-deps");
        }

        // Add features if specified
        if let Some(features) = &req.features
            && !features.is_empty()
        {
            cmd.args(["--features", &features.join(",")]);
        }

        // Add all-features flag if requested
        if req.all_features.unwrap_or(false) {
            cmd.arg("--all-features");
        }

        // Add no-default-features flag if requested
        if req.no_default_features.unwrap_or(false) {
            cmd.arg("--no-default-features");
        }

        // Add any additional arguments
        if let Some(args) = &req.args {
            cmd.args(args);
        }

        cmd.current_dir(&req.working_directory);

        let output = cmd.output().await.map_err(|e| {
            ErrorData::internal_error(format!("Failed to execute cargo metadata: {e}"), None)
        })?;

        let stdout = String::from_utf8_lossy(&output.stdout);
        let stderr = String::from_utf8_lossy(&output.stderr);

        let working_dir_msg = format!(" in {}", &req.working_directory);
        let merged = merge_outputs(&stdout, &stderr, &Self::no_output_placeholder("metadata"));

        let result_msg = if output.status.success() {
            // For JSON output, we might want to validate it's valid JSON
            let json_validation = if req.format.as_deref().unwrap_or("json") == "json" {
                match serde_json::from_str::<serde_json::Value>(&stdout) {
                    Ok(_) => " (JSON validated)",
                    Err(_) => " (JSON validation failed)",
                }
            } else {
                ""
            };

            format!(
                "📊 Metadata operation #{metadata_id} completed successfully{working_dir_msg}{json_validation}.\nProject metadata:\n{merged}"
            )
        } else {
            format!(
                "- Metadata operation #{metadata_id} failed{working_dir_msg}.\nErrors: {stderr}\nOutput: {merged}"
            )
        };

        Ok(CallToolResult::success(vec![Content::text(result_msg)]))
    }
}

#[tool_handler]
impl ServerHandler for AsyncCargo {
    fn get_info(&self) -> ServerInfo {
        ServerInfo {
            protocol_version: ProtocolVersion::V_2024_11_05,
            capabilities: ServerCapabilities::builder()
                .enable_prompts()
                .enable_resources()
                .enable_tools()
                .build(),
            server_info: Implementation::from_build_env(),
            instructions: Some("Rust cargo operations with async support.\n\nGolden rules for LLM agents:\n1) Always use async_cargo_mcp MCP tools for ALL cargo operations. Do not run cargo in a terminal.\n2) For builds/tests >1s, set enable_async_notification=true to multitask while work runs.\n3) After starting an async operation, you MUST call mcp_async_cargo_m_wait to retrieve results before making decisions.\n\nThese tools are Faster than terminal commands and provide structured output, progress callbacks, and isolation.".to_string()),
        }
    }

    async fn list_resources(
        &self,
        _request: Option<PaginatedRequestParam>,
        _: RequestContext<RoleServer>,
    ) -> Result<ListResourcesResult, ErrorData> {
        Ok(ListResourcesResult {
            resources: vec![
                self._create_resource_text("str:////Users/to/some/path/", "cwd"),
                self._create_resource_text("memo://insights", "memo-name"),
            ],
            next_cursor: None,
        })
    }

    async fn read_resource(
        &self,
        ReadResourceRequestParam { uri }: ReadResourceRequestParam,
        _: RequestContext<RoleServer>,
    ) -> Result<ReadResourceResult, ErrorData> {
        match uri.as_str() {
            "str:////Users/to/some/path/" => {
                let cwd = "/Users/to/some/path/";
                Ok(ReadResourceResult {
                    contents: vec![ResourceContents::text(cwd, uri)],
                })
            }
            "memo://insights" => {
                let memo = "Business Intelligence Memo\n\nAnalysis has revealed 5 key insights ...";
                Ok(ReadResourceResult {
                    contents: vec![ResourceContents::text(memo, uri)],
                })
            }
            _ => Err(ErrorData::resource_not_found(
                "resource_not_found",
                Some(json!({
                    "uri": uri
                })),
            )),
        }
    }

    async fn list_prompts(
        &self,
        _request: Option<PaginatedRequestParam>,
        _: RequestContext<RoleServer>,
    ) -> Result<ListPromptsResult, ErrorData> {
        Ok(ListPromptsResult {
            next_cursor: None,
            prompts: vec![Prompt::new(
                "example_prompt",
                Some("This is an example prompt that takes one required argument, message"),
                Some(vec![PromptArgument {
                    name: "message".to_string(),
                    description: Some("A message to put in the prompt".to_string()),
                    required: Some(true),
                }]),
            )],
        })
    }

    async fn get_prompt(
        &self,
        GetPromptRequestParam { name, arguments }: GetPromptRequestParam,
        _: RequestContext<RoleServer>,
    ) -> Result<GetPromptResult, ErrorData> {
        match name.as_str() {
            "example_prompt" => {
                let message = arguments
                    .and_then(|json| json.get("message")?.as_str().map(|s| s.to_string()))
                    .ok_or_else(|| {
                        ErrorData::invalid_params("No message provided to example_prompt", None)
                    })?;

                let prompt =
                    format!("This is an example prompt with your message here: '{message}'");
                Ok(GetPromptResult {
                    description: None,
                    messages: vec![PromptMessage {
                        role: PromptMessageRole::User,
                        content: PromptMessageContent::text(prompt),
                    }],
                })
            }
            _ => Err(ErrorData::invalid_params("prompt not found", None)),
        }
    }

    async fn list_resource_templates(
        &self,
        _request: Option<PaginatedRequestParam>,
        _: RequestContext<RoleServer>,
    ) -> Result<ListResourceTemplatesResult, ErrorData> {
        Ok(ListResourceTemplatesResult {
            next_cursor: None,
            resource_templates: Vec::new(),
        })
    }

    async fn initialize(
        &self,
        request: InitializeRequestParam,
        context: RequestContext<RoleServer>,
    ) -> Result<InitializeResult, ErrorData> {
        tracing::debug!("=== INITIALIZE METHOD CALLED ===");
        tracing::debug!("Initialize request: {request:?}");
        tracing::debug!("Request context: {context:?}");

        if let Some(http_request_part) = context.extensions.get::<axum::http::request::Parts>() {
            let initialize_headers = &http_request_part.headers;
            let initialize_uri = &http_request_part.uri;
            tracing::debug!(?initialize_headers, %initialize_uri, "initialize from http server");
        } else {
            tracing::debug!("No HTTP request parts found - this is stdio transport");
        }

        // Generate and log availability report for LLM
        let availability_report = Self::generate_availability_report().await;
        tracing::info!("Cargo Component Availability:\n{}", availability_report);

        let mut result = self.get_info();

        // Add availability information to the instructions and GPT-5 (Preview) notice
        let enhanced_instructions = format!(
            "{}.\n\nAVAILABILITY REPORT:\n{}\n\nNOTE: GPT-5 (Preview) is enabled for all clients. You may select it in your client if supported.",
            result.instructions.unwrap_or_default(),
            availability_report
        );
        result.instructions = Some(enhanced_instructions);

        // Best-effort startup lock check in current CWD
        if let Ok(cwd) = std::env::current_dir() {
            let lock_path = cwd.join("target").join(".cargo-lock");
            if lock_path.exists() {
                let full = lock_path.display().to_string();
                tracing::warn!(%full, "Detected existing Cargo lock file at startup");
                // Append a short notice to instructions
                let notice = format!(
                    "\n[Notice] Detected Cargo lock file: {full}. If you encounter blocked cargo commands, you may delete this file and optionally run cargo clean. You can also call the 'cargo_lock_remediation' tool."
                );
                result.instructions = result.instructions.map(|mut s| {
                    s.push_str(&notice);
                    s
                });
            }
        }

        tracing::debug!("Initialize result: {result:?}");
        tracing::debug!("=== INITIALIZE METHOD RETURNING ===");
        Ok(result)
    }
}

/// Async cargo operations with callback support
impl AsyncCargo {
    /// Get the timeout duration from the monitor's configuration
    pub async fn get_monitor_timeout(&self) -> std::time::Duration {
        // We need to access the monitor's configuration
        // Since MonitorConfig doesn't have a public getter, we'll need to add one
        // For now, let's implement a simple approach by adding a method to OperationMonitor
        self.monitor.get_default_timeout().await
    }

    // Small wrappers to reuse existing callback-based implementations while returning a Result<String,String>
    pub async fn build_add_result(
        &self,
        req: DependencyRequest,
        callback: Option<Box<dyn CallbackSender>>,
    ) -> Result<String, String> {
        self.add_with_callback(req, callback).await
    }

    pub async fn build_remove_result(
        &self,
        req: RemoveDependencyRequest,
        callback: Option<Box<dyn CallbackSender>>,
    ) -> Result<String, String> {
        self.remove_with_callback(req, callback).await
    }
    /// Add a dependency with optional async callback notifications
    pub async fn add_with_callback(
        &self,
        req: DependencyRequest,
        callback: Option<Box<dyn CallbackSender>>,
    ) -> Result<String, String> {
        use tokio::process::Command;

        let operation_id = self.generate_operation_id_for("add");
        let start_time = Instant::now();

        let callback = callback.unwrap_or_else(|| no_callback());

        // Send start notification
        let cmd_str = format!("cargo add {}", req.name);
        let _ = callback
            .send_progress(ProgressUpdate::Started {
                operation_id: operation_id.clone(),
                command: cmd_str.clone(),
                description: format!("Adding dependency: {}", req.name),
            })
            .await;

        let mut cmd = Command::new("cargo");

        // Build the dependency specification
        let dep_spec = if let Some(version) = &req.version {
            format!("{}@{}", req.name, version)
        } else {
            req.name.clone()
        };

        cmd.arg("add").arg(&dep_spec);

        // Set working directory
        cmd.current_dir(&req.working_directory);

        // Add optional features
        if let Some(features) = &req.features
            && !features.is_empty()
        {
            cmd.arg("--features").arg(features.join(","));
        }

        // Add optional flag
        if req.optional.unwrap_or(false) {
            cmd.arg("--optional");
        }

        // Execute command and collect full output
        let output = cmd
            .output()
            .await
            .map_err(|e| format!("Failed to execute cargo add: {e}"))?;

        let duration_ms = start_time.elapsed().as_millis() as u64;
        let stdout = String::from_utf8_lossy(&output.stdout);
        let stderr = String::from_utf8_lossy(&output.stderr);

        let working_dir_msg = format!(" in {}", &req.working_directory);

        if output.status.success() {
            let success_msg = format!(
                "➕ Add operation completed successfully{working_dir_msg}.\nAdded dependency: {}\nOutput: {stdout}",
                req.name
            );

            // Send completion notification
            let _ = callback
                .send_progress(ProgressUpdate::Completed {
                    operation_id,
                    message: success_msg.clone(),
                    duration_ms,
                })
                .await;

            Ok(success_msg)
        } else {
            let error_msg = format!(
                "- Add operation failed{working_dir_msg}.\nDependency: {}\nError: {stderr}\nOutput: {stdout}",
                req.name
            );

            // Send failure notification
            let _ = callback
                .send_progress(ProgressUpdate::Failed {
                    operation_id,
                    error: error_msg.clone(),
                    duration_ms,
                })
                .await;

            Err(error_msg)
        }
    }

    /// Remove a dependency with optional async callback notifications
    pub async fn remove_with_callback(
        &self,
        req: RemoveDependencyRequest,
        callback: Option<Box<dyn CallbackSender>>,
    ) -> Result<String, String> {
        use tokio::process::Command;

        let operation_id = self.generate_operation_id_for("remove");
        let start_time = Instant::now();

        let callback = callback.unwrap_or_else(|| no_callback());

        // Send start notification
        let cmd_str = format!("cargo remove {}", req.name);
        let _ = callback
            .send_progress(ProgressUpdate::Started {
                operation_id: operation_id.clone(),
                command: cmd_str.clone(),
                description: format!("Removing dependency: {}", req.name),
            })
            .await;

        let mut cmd = Command::new("cargo");
        cmd.arg("remove").arg(&req.name);

        // Set working directory
        cmd.current_dir(&req.working_directory);

        // Execute command and collect full output
        let output = cmd
            .output()
            .await
            .map_err(|e| format!("Failed to execute cargo remove: {e}"))?;

        let duration_ms = start_time.elapsed().as_millis() as u64;
        let stdout = String::from_utf8_lossy(&output.stdout);
        let stderr = String::from_utf8_lossy(&output.stderr);

        let working_dir_msg = format!(" in {}", &req.working_directory);

        if output.status.success() {
            let success_msg = format!(
                "➖ Remove operation completed successfully{working_dir_msg}.\nRemoved dependency: {}\nOutput: {stdout}",
                req.name
            );

            // Send completion notification
            let _ = callback
                .send_progress(ProgressUpdate::Completed {
                    operation_id,
                    message: success_msg.clone(),
                    duration_ms,
                })
                .await;

            Ok(success_msg)
        } else {
            let error_msg = format!(
                "- Remove operation failed{working_dir_msg}.\nDependency: {}\nError: {stderr}\nOutput: {stdout}",
                req.name
            );

            // Send failure notification
            let _ = callback
                .send_progress(ProgressUpdate::Failed {
                    operation_id,
                    error: error_msg.clone(),
                    duration_ms,
                })
                .await;

            Err(error_msg)
        }
    }

    /// Build project with optional async callback notifications
    pub async fn build_with_callback(
        &self,
        req: BuildRequest,
        callback: Option<Box<dyn CallbackSender>>,
    ) -> Result<String, String> {
        use tokio::process::Command;
        let operation_id = self.generate_operation_id_for("build");
        let start_time = Instant::now();

        let callback = callback.unwrap_or_else(|| no_callback());

        // Send start notification
        let _ = callback
            .send_progress(ProgressUpdate::Started {
                operation_id: operation_id.clone(),
                command: "cargo build".to_string(),
                description: "Building project".to_string(),
            })
            .await;

        let mut cmd = Command::new("cargo");
        cmd.arg("build");

        // Set working directory
        cmd.current_dir(&req.working_directory);

        // Execute command and collect full output
        let output = cmd.output().await.map_err(|e| {
            format!(
                "- Build operation failed in {}.\nError: Failed to execute cargo build: {}",
                &req.working_directory, e
            )
        })?;

        let duration_ms = start_time.elapsed().as_millis() as u64;
        let stdout = String::from_utf8_lossy(&output.stdout);
        let stderr = String::from_utf8_lossy(&output.stderr);

        let working_dir_msg = format!(" in {}", &req.working_directory);

        if output.status.success() {
            let success_msg =
                format!("+ Build completed successfully{working_dir_msg}.\nOutput: {stdout}");

            // Send completion notification
            let _ = callback
                .send_progress(ProgressUpdate::Completed {
                    operation_id,
                    message: success_msg.clone(),
                    duration_ms,
                })
                .await;

            Ok(success_msg)
        } else {
            let error_msg =
                format!("- Build failed{working_dir_msg}.\nError: {stderr}\nOutput: {stdout}");

            // Send failure notification
            let _ = callback
                .send_progress(ProgressUpdate::Failed {
                    operation_id,
                    error: error_msg.clone(),
                    duration_ms,
                })
                .await;

            Err(error_msg)
        }
    }

    /// Audit project for security vulnerabilities with optional async callback notifications
    pub async fn audit_with_callback(
        &self,
        req: AuditRequest,
        callback: Option<Box<dyn CallbackSender>>,
    ) -> Result<String, String> {
        use tokio::process::Command;

        let operation_id = self.generate_operation_id_for("audit");
        let start_time = Instant::now();

        let callback = callback.unwrap_or_else(|| no_callback());

        // Send start notification
        let _ = callback
            .send_progress(ProgressUpdate::Started {
                operation_id: operation_id.clone(),
                command: "cargo audit".to_string(),
                description: "Scanning for security vulnerabilities".to_string(),
            })
            .await;

        // First check if cargo-audit is available
        let audit_check = Command::new("cargo")
            .args(["audit", "--version"])
            .output()
            .await;

        if audit_check.is_err() || !audit_check.unwrap().status.success() {
            let error_msg = r#"- Audit operation failed: cargo-audit is not installed. 
📦 Install with: cargo install cargo-audit
🔒 This tool scans for known security vulnerabilities in dependencies."#
                .to_string();

            let _ = callback
                .send_progress(ProgressUpdate::Failed {
                    operation_id,
                    error: error_msg.clone(),
                    duration_ms: start_time.elapsed().as_millis() as u64,
                })
                .await;

            return Err(error_msg);
        }

        let mut cmd = Command::new("cargo");
        cmd.arg("audit");

        // Add format flag if specified
        if let Some(format) = &req.format {
            cmd.args(["--format", format]);
        }

        // Add vulnerabilities-only flag if requested
        if req.vulnerabilities_only.unwrap_or(false) {
            cmd.arg("--vulnerabilities");
        }

        // Add deny warnings flag if requested
        if req.deny_warnings.unwrap_or(false) {
            cmd.arg("--deny-warnings");
        }

        // Add any additional arguments
        if let Some(args) = &req.args {
            cmd.args(args);
        }

        // Set working directory
        cmd.current_dir(&req.working_directory);

        // Execute command and collect full output
        let output = cmd
            .output()
            .await
            .map_err(|e| format!("Failed to execute cargo audit: {e}"))?;

        let duration_ms = start_time.elapsed().as_millis() as u64;
        let stdout = String::from_utf8_lossy(&output.stdout);
        let stderr = String::from_utf8_lossy(&output.stderr);

        let working_dir_msg = format!(" in {}", &req.working_directory);

        if output.status.success() {
            let success_msg = format!(
                "🔒 Audit completed successfully{working_dir_msg}.\nNo known vulnerabilities found.\nOutput: {stdout}"
            );

            // Send completion notification
            let _ = callback
                .send_progress(ProgressUpdate::Completed {
                    operation_id,
                    message: success_msg.clone(),
                    duration_ms,
                })
                .await;

            Ok(success_msg)
        } else {
            // Check if it's a vulnerability warning (exit code 1) vs actual error
            let vulnerability_detected = output.status.code() == Some(1) && !stdout.is_empty();

            let result_msg = if vulnerability_detected {
                format!(
                    "Audit found security vulnerabilities{working_dir_msg}.\nVulnerabilities detected:\n{stdout}\nErrors: {stderr}"
                )
            } else {
                format!("- Audit failed{working_dir_msg}.\nErrors: {stderr}\nOutput: {stdout}")
            };

            // For vulnerabilities, we treat it as a completion with warnings, not a failure
            if vulnerability_detected {
                let _ = callback
                    .send_progress(ProgressUpdate::Completed {
                        operation_id,
                        message: result_msg.clone(),
                        duration_ms,
                    })
                    .await;
                Ok(result_msg)
            } else {
                let _ = callback
                    .send_progress(ProgressUpdate::Failed {
                        operation_id,
                        error: result_msg.clone(),
                        duration_ms,
                    })
                    .await;
                Err(result_msg)
            }
        }
    }
}<|MERGE_RESOLUTION|>--- conflicted
+++ resolved
@@ -433,12 +433,9 @@
     monitor: Arc<OperationMonitor>,
     shell_pool_manager: Arc<ShellPoolManager>,
     synchronous_mode: bool,
-<<<<<<< HEAD
     // Per-working-directory concurrency guard to serialize lock-file remediation
     per_dir_mutex: Arc<AsyncRwLock<HashMap<String, Arc<AsyncMutex<()>>>>>,
-=======
     disabled_tools: std::collections::HashSet<String>,
->>>>>>> 85e98448
 }
 
 impl Default for AsyncCargo {
@@ -454,6 +451,21 @@
 
 #[tool_router]
 impl AsyncCargo {
+    /// Get or create a per-working-directory async mutex to serialize operations like lock-file remediation.
+    async fn get_dir_mutex(&self, dir: &str) -> Arc<AsyncMutex<()>> {
+        // First try a read lock for fast path
+        {
+            let map = self.per_dir_mutex.read().await;
+            if let Some(m) = map.get(dir) {
+                return m.clone();
+            }
+        }
+        // Upgrade: acquire write lock to insert if still absent
+        let mut map = self.per_dir_mutex.write().await;
+        map.entry(dir.to_string())
+            .or_insert_with(|| Arc::new(AsyncMutex::new(())))
+            .clone()
+    }
     /// Register and start an async operation with the monitor using the external operation_id.
     async fn register_async_operation(
         &self,
@@ -523,11 +535,8 @@
             monitor,
             shell_pool_manager,
             synchronous_mode: false, // Default to async mode
-<<<<<<< HEAD
             per_dir_mutex: Arc::new(AsyncRwLock::new(HashMap::new())),
-=======
             disabled_tools: Default::default(),
->>>>>>> 85e98448
         }
     }
 
@@ -541,28 +550,8 @@
             monitor,
             shell_pool_manager,
             synchronous_mode,
-<<<<<<< HEAD
             per_dir_mutex: Arc::new(AsyncRwLock::new(HashMap::new())),
-        }
-    }
-
-    // Get or create the async mutex for a working directory
-    async fn get_dir_mutex(&self, dir: &str) -> Arc<AsyncMutex<()>> {
-        // Fast path read
-        if let Some(existing) = self.per_dir_mutex.read().await.get(dir).cloned() {
-            return existing;
-        }
-        // Write path to insert
-        let mut map = self.per_dir_mutex.write().await;
-        if let Some(existing) = map.get(dir) {
-            existing.clone()
-        } else {
-            let m = Arc::new(AsyncMutex::new(()));
-            map.insert(dir.to_string(), m.clone());
-            m
-=======
             disabled_tools: Default::default(),
->>>>>>> 85e98448
         }
     }
 
@@ -582,6 +571,7 @@
             monitor,
             shell_pool_manager,
             synchronous_mode,
+            per_dir_mutex: Arc::new(AsyncRwLock::new(HashMap::new())),
             disabled_tools,
         }
     }
