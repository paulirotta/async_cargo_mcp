//! # Async Cargo MCP
//!
//! A Model Context Protocol (MCP) server that provides asynchronous access to Cargo commands.
//! This crate allows clients (such as language models and development tools) to execute Rust
//! build system commands like `build`, `test`, `run`, `doc`, and dependency management operations
//! through a standardized protocol interface.
//!
//! ## Key Features
//!
//! - **Asynchronous Operations**: All Cargo commands execute asynchronously with optional progress callbacks
//! - **MCP Protocol Compliance**: Full implementation of the Model Context Protocol for tool integration
//! - **Documentation Generation**: Generate and access comprehensive API documentation via the `doc` command
//! - **Working Directory Support**: Execute commands in any specified directory
//! - **Comprehensive Cargo Support**: Build, test, run, check, add/remove dependencies, update, and documentation generation
//! - **Progress Monitoring**: Real-time feedback and operation monitoring for long-running tasks
//!
//! ## Available Commands
//!
//! ### Core Cargo Operations
//! - `build`: Compile the project using `cargo build`
//! - `test`: Run tests using `cargo test`  
//! - `run`: Execute the project using `cargo run`
//! - `check`: Check for errors without building using `cargo check`
//! - `doc`: Generate documentation using `cargo doc --no-deps`
//!
//! ### Dependency Management
//! - `add`: Add dependencies using `cargo add`
//! - `remove`: Remove dependencies using `cargo remove`
//! - `update`: Update dependencies using `cargo update`
//!
<<<<<<< HEAD
=======
//! ### Utility Commands
//! - `increment`/`decrement`/`get_value`: Counter operations for testing
//! - `echo`: Echo back provided input for connectivity testing
//! - `sum`: Calculate sum of two numbers for basic math operations
//!
>>>>>>> 00231df7
//! ## Documentation Generation and Usage
//!
//! The `doc` command is particularly valuable for LLMs and development tools as it generates
//! comprehensive API documentation that can be accessed at `target/doc/[crate_name]/index.html`.
//! This documentation provides up-to-date API information that complements source code analysis,
//! similar to popular documentation tools but specifically tailored for the current project state.
//!
//! ## Usage Example
//!
//! ```rust,no_run
<<<<<<< HEAD
//! use async_cargo_mcp::test_doc_functionality;
=======
//! use async_cargo_mcp::test_all_tools;
>>>>>>> 00231df7
//! use anyhow::Result;
//!
//! #[tokio::main]
//! async fn main() -> Result<()> {
<<<<<<< HEAD
//!     // Test documentation generation
//!     let results = test_doc_functionality().await?;
=======
//!     // Test all available commands
//!     let results = test_all_tools().await?;
>>>>>>> 00231df7
//!     println!("Test results: {}", results);
//!     Ok(())
//! }
//! ```
//!
//! ## Module Organization
//!
//! - [`cargo_tools`]: Core implementation of Cargo command handlers and MCP tool interface
//! - [`callback_system`]: Asynchronous callback management for progress updates and notifications  
//! - [`command_registry`]: Command registration and dispatch system for MCP tools
//! - [`operation_monitor`]: Monitoring and lifecycle management for long-running operations
//! - [`test_cargo_tools`]: Integration testing utilities for Cargo commands with working directory support
//!
//! ## Integration with Development Tools
//!
//! This crate is designed to be integrated into development environments, IDEs, and AI-powered
//! coding assistants that need programmatic access to Rust build tools. The MCP protocol ensures
//! standardized communication, while the async design allows for responsive user interfaces during
//! long-running operations.

pub mod callback_system;
pub mod cargo_tools;
pub mod command_registry;
pub mod operation_monitor;
pub mod test_cargo_tools;

use anyhow::Result;
use rmcp::{
    ServiceExt,
    model::CallToolRequestParam,
    object,
    transport::{ConfigureCommandExt, TokioChildProcess},
};
use tokio::process::Command;

<<<<<<< HEAD
/// Test documentation generation functionality
///
/// This function tests the `doc` command which generates comprehensive API documentation
/// for the current project using `cargo doc --no-deps`. This is particularly valuable for:
/// - Providing LLMs with up-to-date API information
/// - Ensuring documentation generation works correctly
/// - Verifying the doc command integration with the MCP server
///
/// The generated documentation serves as a complement to source code analysis,
/// similar to popular documentation tools but tailored for real-time project understanding.
=======
/// Test all available MCP tools and return a comprehensive summary
///
/// This function creates an MCP client connection to the async_cargo_mcp server,
/// executes all available test commands (increment, get_value, decrement, echo, sum),
/// and returns a formatted summary of the results.
///
/// This is useful for:
/// - Verifying server connectivity and functionality
/// - Integration testing of the MCP protocol implementation
/// - Demonstrating basic command execution patterns
>>>>>>> 00231df7
///
/// # Returns
///
/// A `Result<String>` containing either:
<<<<<<< HEAD
/// - `Ok(String)`: Success message with path to generated documentation
/// - `Err(anyhow::Error)`: Error details if documentation generation fails
=======
/// - `Ok(String)`: Formatted summary of all test results
/// - `Err(anyhow::Error)`: Error details if any command fails
>>>>>>> 00231df7
///
/// # Example
///
/// ```rust,no_run
<<<<<<< HEAD
/// use async_cargo_mcp::test_doc_functionality;
///
/// #[tokio::main]
/// async fn main() -> anyhow::Result<()> {
///     let doc_result = test_doc_functionality().await?;
///     println!("Documentation generation result:\n{}", doc_result);
///     Ok(())
/// }
/// ```
pub async fn test_doc_functionality() -> Result<String> {
=======
/// use async_cargo_mcp::test_all_tools;
///
/// #[tokio::main]
/// async fn main() -> anyhow::Result<()> {
///     match test_all_tools().await {
///         Ok(summary) => println!("All tests passed:\n{}", summary),
///         Err(e) => eprintln!("Test failed: {}", e),
///     }
///     Ok(())
/// }
/// ```
pub async fn test_all_tools() -> Result<String> {
    let client = ()
        .serve(TokioChildProcess::new(Command::new("cargo").configure(
            |cmd| {
                cmd.arg("run").arg("--bin").arg("async_cargo_mcp");
            },
        ))?)
        .await?;

    // Test increment
    let inc_result = client
        .call_tool(CallToolRequestParam {
            name: "increment".into(),
            arguments: None,
        })
        .await
        .map_err(|e| anyhow::anyhow!("Increment failed: {}", e))?;

    // Test get_value
    let value_result = client
        .call_tool(CallToolRequestParam {
            name: "get_value".into(),
            arguments: None,
        })
        .await
        .map_err(|e| anyhow::anyhow!("Get value failed: {}", e))?;

    // Test decrement
    let dec_result = client
        .call_tool(CallToolRequestParam {
            name: "decrement".into(),
            arguments: None,
        })
        .await
        .map_err(|e| anyhow::anyhow!("Decrement failed: {}", e))?;

    // Test echo
    let echo_result = client
        .call_tool(CallToolRequestParam {
            name: "echo".into(),
            arguments: Some(object!({ "message": "test" })),
        })
        .await
        .map_err(|e| anyhow::anyhow!("Echo failed: {}", e))?;

    // Test sum
    let sum_result = client
        .call_tool(CallToolRequestParam {
            name: "sum".into(),
            arguments: Some(object!({ "a": 5, "b": 3 })),
        })
        .await
        .map_err(|e| anyhow::anyhow!("Sum failed: {}", e))?;

    // Store the result before canceling the client
    let result = format!(
        "All tools tested successfully:\n- Increment: {:?}\n- Get Value: {:?}\n- Decrement: {:?}\n- Echo: {:?}\n- Sum: {:?}",
        inc_result, value_result, dec_result, echo_result, sum_result
    );

    // Cancel the client - ignore errors since transport might already be closed
    let _ = client.cancel().await;

    Ok(result)
}

/// Test increment functionality with detailed state tracking
///
/// This function demonstrates the stateful nature of the MCP server by:
/// 1. Getting the initial counter value
/// 2. Performing two increment operations  
/// 3. Retrieving the final counter value
/// 4. Returning a detailed log of all state changes
///
/// This test is particularly useful for:
/// - Verifying server state persistence across multiple calls
/// - Demonstrating sequential command execution patterns
/// - Testing the increment/decrement/get_value command trio
///
/// # Returns
///
/// A `Result<String>` containing either:
/// - `Ok(String)`: Detailed log of counter state changes throughout the test
/// - `Err(anyhow::Error)`: Error details if any operation fails
///
/// # Example
///
/// ```rust,no_run
/// use async_cargo_mcp::test_increment_functionality;
///
/// #[tokio::main]
/// async fn main() -> anyhow::Result<()> {
///     let increment_log = test_increment_functionality().await?;
///     println!("Increment test log:\n{}", increment_log);
///     Ok(())
/// }
/// ```
pub async fn test_increment_functionality() -> Result<String> {
>>>>>>> 00231df7
    let client = ()
        .serve(TokioChildProcess::new(Command::new("cargo").configure(
            |cmd| {
                cmd.arg("run").arg("--bin").arg("async_cargo_mcp");
            },
        ))?)
        .await?;

    // Test doc command
    let doc_result = client
        .call_tool(CallToolRequestParam {
            name: "doc".into(),
            arguments: Some(object!({
                "working_directory": std::env::current_dir()
                    .unwrap_or_default()
                    .to_string_lossy()
                    .to_string()
            })),
        })
        .await
        .map_err(|e| anyhow::anyhow!("Doc command failed: {}", e))?;

    // Store the result before canceling the client
    let result = format!(
        "Documentation generation test results:\n- Doc result: {:?}",
        doc_result
    );

    // Cancel the client - ignore errors since transport might already be closed
    let _ = client.cancel().await;

    Ok(result)
}

/// Test documentation generation functionality
///
/// This function tests the `doc` command which generates comprehensive API documentation
/// for the current project using `cargo doc --no-deps`. This is particularly valuable for:
/// - Providing LLMs with up-to-date API information
/// - Ensuring documentation generation works correctly
/// - Verifying the doc command integration with the MCP server
///
/// The generated documentation serves as a complement to source code analysis,
/// similar to popular documentation tools but tailored for real-time project understanding.
///
/// # Returns
///
/// A `Result<String>` containing either:
/// - `Ok(String)`: Success message with path to generated documentation
/// - `Err(anyhow::Error)`: Error details if documentation generation fails
///
/// # Example
///
/// ```rust,no_run
/// use async_cargo_mcp::test_doc_functionality;
///
/// #[tokio::main]
/// async fn main() -> anyhow::Result<()> {
///     let doc_result = test_doc_functionality().await?;
///     println!("Documentation generation result:\n{}", doc_result);
///     Ok(())
/// }
/// ```
pub async fn test_doc_functionality() -> Result<String> {
    let client = ()
        .serve(TokioChildProcess::new(Command::new("cargo").configure(
            |cmd| {
                cmd.arg("run").arg("--bin").arg("async_cargo_mcp");
            },
        ))?)
        .await?;

    // Test doc command
    let doc_result = client
        .call_tool(CallToolRequestParam {
            name: "doc".into(),
            arguments: Some(object!({
                "working_directory": std::env::current_dir()
                    .unwrap_or_default()
                    .to_string_lossy()
                    .to_string()
            })),
        })
        .await
        .map_err(|e| anyhow::anyhow!("Doc command failed: {}", e))?;

    // Store the result before canceling the client
    let result = format!(
        "Documentation generation test results:\n- Doc result: {:?}",
        doc_result
    );

    // Cancel the client - ignore errors since transport might already be closed
    let _ = client.cancel().await;

    Ok(result)
}<|MERGE_RESOLUTION|>--- conflicted
+++ resolved
@@ -28,14 +28,6 @@
 //! - `remove`: Remove dependencies using `cargo remove`
 //! - `update`: Update dependencies using `cargo update`
 //!
-<<<<<<< HEAD
-=======
-//! ### Utility Commands
-//! - `increment`/`decrement`/`get_value`: Counter operations for testing
-//! - `echo`: Echo back provided input for connectivity testing
-//! - `sum`: Calculate sum of two numbers for basic math operations
-//!
->>>>>>> 00231df7
 //! ## Documentation Generation and Usage
 //!
 //! The `doc` command is particularly valuable for LLMs and development tools as it generates
@@ -46,22 +38,13 @@
 //! ## Usage Example
 //!
 //! ```rust,no_run
-<<<<<<< HEAD
 //! use async_cargo_mcp::test_doc_functionality;
-=======
-//! use async_cargo_mcp::test_all_tools;
->>>>>>> 00231df7
 //! use anyhow::Result;
 //!
 //! #[tokio::main]
 //! async fn main() -> Result<()> {
-<<<<<<< HEAD
 //!     // Test documentation generation
 //!     let results = test_doc_functionality().await?;
-=======
-//!     // Test all available commands
-//!     let results = test_all_tools().await?;
->>>>>>> 00231df7
 //!     println!("Test results: {}", results);
 //!     Ok(())
 //! }
@@ -96,200 +79,6 @@
     transport::{ConfigureCommandExt, TokioChildProcess},
 };
 use tokio::process::Command;
-
-<<<<<<< HEAD
-/// Test documentation generation functionality
-///
-/// This function tests the `doc` command which generates comprehensive API documentation
-/// for the current project using `cargo doc --no-deps`. This is particularly valuable for:
-/// - Providing LLMs with up-to-date API information
-/// - Ensuring documentation generation works correctly
-/// - Verifying the doc command integration with the MCP server
-///
-/// The generated documentation serves as a complement to source code analysis,
-/// similar to popular documentation tools but tailored for real-time project understanding.
-=======
-/// Test all available MCP tools and return a comprehensive summary
-///
-/// This function creates an MCP client connection to the async_cargo_mcp server,
-/// executes all available test commands (increment, get_value, decrement, echo, sum),
-/// and returns a formatted summary of the results.
-///
-/// This is useful for:
-/// - Verifying server connectivity and functionality
-/// - Integration testing of the MCP protocol implementation
-/// - Demonstrating basic command execution patterns
->>>>>>> 00231df7
-///
-/// # Returns
-///
-/// A `Result<String>` containing either:
-<<<<<<< HEAD
-/// - `Ok(String)`: Success message with path to generated documentation
-/// - `Err(anyhow::Error)`: Error details if documentation generation fails
-=======
-/// - `Ok(String)`: Formatted summary of all test results
-/// - `Err(anyhow::Error)`: Error details if any command fails
->>>>>>> 00231df7
-///
-/// # Example
-///
-/// ```rust,no_run
-<<<<<<< HEAD
-/// use async_cargo_mcp::test_doc_functionality;
-///
-/// #[tokio::main]
-/// async fn main() -> anyhow::Result<()> {
-///     let doc_result = test_doc_functionality().await?;
-///     println!("Documentation generation result:\n{}", doc_result);
-///     Ok(())
-/// }
-/// ```
-pub async fn test_doc_functionality() -> Result<String> {
-=======
-/// use async_cargo_mcp::test_all_tools;
-///
-/// #[tokio::main]
-/// async fn main() -> anyhow::Result<()> {
-///     match test_all_tools().await {
-///         Ok(summary) => println!("All tests passed:\n{}", summary),
-///         Err(e) => eprintln!("Test failed: {}", e),
-///     }
-///     Ok(())
-/// }
-/// ```
-pub async fn test_all_tools() -> Result<String> {
-    let client = ()
-        .serve(TokioChildProcess::new(Command::new("cargo").configure(
-            |cmd| {
-                cmd.arg("run").arg("--bin").arg("async_cargo_mcp");
-            },
-        ))?)
-        .await?;
-
-    // Test increment
-    let inc_result = client
-        .call_tool(CallToolRequestParam {
-            name: "increment".into(),
-            arguments: None,
-        })
-        .await
-        .map_err(|e| anyhow::anyhow!("Increment failed: {}", e))?;
-
-    // Test get_value
-    let value_result = client
-        .call_tool(CallToolRequestParam {
-            name: "get_value".into(),
-            arguments: None,
-        })
-        .await
-        .map_err(|e| anyhow::anyhow!("Get value failed: {}", e))?;
-
-    // Test decrement
-    let dec_result = client
-        .call_tool(CallToolRequestParam {
-            name: "decrement".into(),
-            arguments: None,
-        })
-        .await
-        .map_err(|e| anyhow::anyhow!("Decrement failed: {}", e))?;
-
-    // Test echo
-    let echo_result = client
-        .call_tool(CallToolRequestParam {
-            name: "echo".into(),
-            arguments: Some(object!({ "message": "test" })),
-        })
-        .await
-        .map_err(|e| anyhow::anyhow!("Echo failed: {}", e))?;
-
-    // Test sum
-    let sum_result = client
-        .call_tool(CallToolRequestParam {
-            name: "sum".into(),
-            arguments: Some(object!({ "a": 5, "b": 3 })),
-        })
-        .await
-        .map_err(|e| anyhow::anyhow!("Sum failed: {}", e))?;
-
-    // Store the result before canceling the client
-    let result = format!(
-        "All tools tested successfully:\n- Increment: {:?}\n- Get Value: {:?}\n- Decrement: {:?}\n- Echo: {:?}\n- Sum: {:?}",
-        inc_result, value_result, dec_result, echo_result, sum_result
-    );
-
-    // Cancel the client - ignore errors since transport might already be closed
-    let _ = client.cancel().await;
-
-    Ok(result)
-}
-
-/// Test increment functionality with detailed state tracking
-///
-/// This function demonstrates the stateful nature of the MCP server by:
-/// 1. Getting the initial counter value
-/// 2. Performing two increment operations  
-/// 3. Retrieving the final counter value
-/// 4. Returning a detailed log of all state changes
-///
-/// This test is particularly useful for:
-/// - Verifying server state persistence across multiple calls
-/// - Demonstrating sequential command execution patterns
-/// - Testing the increment/decrement/get_value command trio
-///
-/// # Returns
-///
-/// A `Result<String>` containing either:
-/// - `Ok(String)`: Detailed log of counter state changes throughout the test
-/// - `Err(anyhow::Error)`: Error details if any operation fails
-///
-/// # Example
-///
-/// ```rust,no_run
-/// use async_cargo_mcp::test_increment_functionality;
-///
-/// #[tokio::main]
-/// async fn main() -> anyhow::Result<()> {
-///     let increment_log = test_increment_functionality().await?;
-///     println!("Increment test log:\n{}", increment_log);
-///     Ok(())
-/// }
-/// ```
-pub async fn test_increment_functionality() -> Result<String> {
->>>>>>> 00231df7
-    let client = ()
-        .serve(TokioChildProcess::new(Command::new("cargo").configure(
-            |cmd| {
-                cmd.arg("run").arg("--bin").arg("async_cargo_mcp");
-            },
-        ))?)
-        .await?;
-
-    // Test doc command
-    let doc_result = client
-        .call_tool(CallToolRequestParam {
-            name: "doc".into(),
-            arguments: Some(object!({
-                "working_directory": std::env::current_dir()
-                    .unwrap_or_default()
-                    .to_string_lossy()
-                    .to_string()
-            })),
-        })
-        .await
-        .map_err(|e| anyhow::anyhow!("Doc command failed: {}", e))?;
-
-    // Store the result before canceling the client
-    let result = format!(
-        "Documentation generation test results:\n- Doc result: {:?}",
-        doc_result
-    );
-
-    // Cancel the client - ignore errors since transport might already be closed
-    let _ = client.cancel().await;
-
-    Ok(result)
-}
 
 /// Test documentation generation functionality
 ///
@@ -353,4 +142,4 @@
     let _ = client.cancel().await;
 
     Ok(result)
-}+}
